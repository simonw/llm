import base64
from dataclasses import dataclass, field
import datetime
from .errors import NeedsKeyException
import hashlib
import httpx
from itertools import islice
import re
import time
<<<<<<< HEAD
from typing import (
    Any,
    AsyncGenerator,
    Dict,
    Generic,
    Iterable,
    Iterator,
    List,
    Optional,
    Set,
    TypeVar,
    Union,
)
=======
from typing import Any, Dict, Iterable, Iterator, List, Optional, Set, Union
from .utils import mimetype_from_path, mimetype_from_string
>>>>>>> 75206711
from abc import ABC, abstractmethod
import json
from pydantic import BaseModel
from ulid import ULID

ModelT = TypeVar("ModelT", bound=Union["Model", "AsyncModel"])
ConversationT = TypeVar(
    "ConversationT", bound=Optional[Union["Conversation", "AsyncConversation"]]
)
ResponseT = TypeVar("ResponseT")


CONVERSATION_NAME_LENGTH = 32


@dataclass
class Attachment:
    type: Optional[str] = None
    path: Optional[str] = None
    url: Optional[str] = None
    content: Optional[bytes] = None
    _id: Optional[str] = None

    def id(self):
        # Hash of the binary content, or of '{"url": "https://..."}' for URL attachments
        if self._id is None:
            if self.content:
                self._id = hashlib.sha256(self.content).hexdigest()
            elif self.path:
                self._id = hashlib.sha256(open(self.path, "rb").read()).hexdigest()
            else:
                self._id = hashlib.sha256(
                    json.dumps({"url": self.url}).encode("utf-8")
                ).hexdigest()
        return self._id

    def resolve_type(self):
        if self.type:
            return self.type
        # Derive it from path or url or content
        if self.path:
            return mimetype_from_path(self.path)
        if self.url:
            response = httpx.head(self.url)
            response.raise_for_status()
            return response.headers.get("content-type")
        if self.content:
            return mimetype_from_string(self.content)
        raise ValueError("Attachment has no type and no content to derive it from")

    def content_bytes(self):
        content = self.content
        if not content:
            if self.path:
                content = open(self.path, "rb").read()
            elif self.url:
                response = httpx.get(self.url)
                response.raise_for_status()
                content = response.content
        return content

    def base64_content(self):
        return base64.b64encode(self.content_bytes()).decode("utf-8")

    @classmethod
    def from_row(cls, row):
        return cls(
            _id=row["id"],
            type=row["type"],
            path=row["path"],
            url=row["url"],
            content=row["content"],
        )


@dataclass
class Prompt:
    prompt: str
    model: "Model"
    attachments: Optional[List[Attachment]]
    system: Optional[str]
    prompt_json: Optional[str]
    options: "Options"

    def __init__(
        self,
        prompt,
        model,
        *,
        attachments=None,
        system=None,
        prompt_json=None,
        options=None
    ):
        self.prompt = prompt
        self.model = model
        self.attachments = list(attachments or [])
        self.system = system
        self.prompt_json = prompt_json
        self.options = options or {}


@dataclass
class Conversation:
    model: "Model"
    id: str = field(default_factory=lambda: str(ULID()).lower())
    name: Optional[str] = None
    responses: List["Response"] = field(default_factory=list)

    def prompt(
        self,
        prompt: Optional[str],
        *,
        attachments: Optional[List[Attachment]] = None,
        system: Optional[str] = None,
        stream: bool = True,
        **options
    ) -> "Response":
        return Response(
            Prompt(
                prompt,
                model=self.model,
                attachments=attachments,
                system=system,
                options=self.model.Options(**options),
            ),
            self.model,
            stream,
            conversation=self,
        )

    @classmethod
    def from_row(cls, row):
        from llm import get_model

        return cls(
            model=get_model(row["model"]),
            id=row["id"],
            name=row["name"],
        )


@dataclass
class AsyncConversation:
    model: "AsyncModel"
    id: str = field(default_factory=lambda: str(ULID()).lower())
    name: Optional[str] = None
    responses: List["AsyncResponse"] = field(default_factory=list)

    def prompt(
        self,
        prompt: Optional[str],
        *,
        attachments: Optional[List[Attachment]] = None,
        system: Optional[str] = None,
        stream: bool = True,
        **options
    ) -> "AsyncResponse":
        return AsyncResponse(
            Prompt(
                prompt,
                model=self.model,
                attachments=attachments,
                system=system,
                options=self.model.Options(**options),
            ),
            self.model,
            stream,
            conversation=self,
        )

    @classmethod
    def from_row(cls, row):
        from llm import get_model

        return cls(
            model=get_model(row["model"]),
            id=row["id"],
            name=row["name"],
        )


class _BaseResponse(ABC, Generic[ModelT, ConversationT]):
    def __init__(
        self,
        prompt: Prompt,
        model: ModelT,
        stream: bool,
        conversation: Optional[ConversationT] = None,
    ):
        self.prompt = prompt
        self._prompt_json = None
        self.model = model
        self.stream = stream
        self._chunks: List[str] = []
        self._done = False
        self.response_json = None
        self.conversation = conversation
        self.attachments: List[Attachment] = []
        self._start: Optional[float] = None
        self._end: Optional[float] = None
        self._start_utcnow: Optional[datetime.datetime] = None

    @classmethod
    def from_row(cls, db, row):
        from llm import get_model

        model = get_model(row["model"])

        response = cls(
            model=model,
            prompt=Prompt(
                prompt=row["prompt"],
                model=model,
                attachments=[],
                system=row["system"],
                options=model.Options(**json.loads(row["options_json"])),
            ),
            stream=False,
        )
        response.id = row["id"]
        response._prompt_json = json.loads(row["prompt_json"] or "null")
        response.response_json = json.loads(row["response_json"] or "null")
        response._done = True
        response._chunks = [row["response"]]
        # Attachments
        response.attachments = [
            Attachment.from_row(arow)
            for arow in db.query(
                """
                select attachments.* from attachments
                join prompt_attachments on attachments.id = prompt_attachments.attachment_id
                where prompt_attachments.response_id = ?
                order by prompt_attachments."order"
            """,
                [row["id"]],
            )
        ]
        return response


class Response(_BaseResponse["Model", Optional["Conversation"]]):
    def __str__(self) -> str:
        return self.text()

    def _force(self):
        if not self._done:
            list(self)

    def text(self) -> str:
        self._force()
        return "".join(self._chunks)

    def json(self) -> Optional[Dict[str, Any]]:
        self._force()
        return self.response_json

    def duration_ms(self) -> int:
        self._force()
        return int(((self._end or 0) - (self._start or 0)) * 1000)

    def datetime_utc(self) -> str:
        self._force()
        return self._start_utcnow.isoformat() if self._start_utcnow else ""

    def __iter__(self) -> Iterator[str]:
        self._start = time.monotonic()
        self._start_utcnow = datetime.datetime.utcnow()
        if self._done:
            yield from self._chunks
        for chunk in self.model.execute(
            self.prompt,
            stream=self.stream,
            response=self,
            conversation=self.conversation,
        ):
            yield chunk
            self._chunks.append(chunk)
        if self.conversation:
            self.conversation.responses.append(self)
        self._end = time.monotonic()
        self._done = True

    def log_to_db(self, db):
        conversation = self.conversation
        if not conversation:
            conversation = Conversation(model=self.model)
        db["conversations"].insert(
            {
                "id": conversation.id,
                "name": _conversation_name(
                    self.prompt.prompt or self.prompt.system or ""
                ),
                "model": conversation.model.model_id,
            },
            ignore=True,
        )
        response_id = str(ULID()).lower()
        response = {
            "id": response_id,
            "model": self.model.model_id,
            "prompt": self.prompt.prompt,
            "system": self.prompt.system,
            "prompt_json": self._prompt_json,
            "options_json": {
                key: value
                for key, value in dict(self.prompt.options).items()
                if value is not None
            },
            "response": self.text(),
            "response_json": self.json(),
            "conversation_id": conversation.id,
            "duration_ms": self.duration_ms(),
            "datetime_utc": self.datetime_utc(),
        }
        db["responses"].insert(response)
        # Persist any attachments - loop through with index
        for index, attachment in enumerate(self.prompt.attachments):
            attachment_id = attachment.id()
            db["attachments"].insert(
                {
                    "id": attachment_id,
                    "type": attachment.resolve_type(),
                    "path": attachment.path,
                    "url": attachment.url,
                    "content": attachment.content,
                },
                replace=True,
            )
            db["prompt_attachments"].insert(
                {
                    "response_id": response_id,
                    "attachment_id": attachment_id,
                    "order": index,
                },
            )


class AsyncResponse(_BaseResponse["AsyncModel", Optional["AsyncConversation"]]):
    async def _force(self):
        if not self._done:
            async for _ in self:
                pass

    def __aiter__(self):
        # __aiter__ should return self directly, not be async
        return self

    async def __anext__(self) -> str:
        if self._start is None:
            self._start = time.monotonic()
            self._start_utcnow = datetime.datetime.utcnow()
        if self._done:
            if not self._chunks:
                raise StopAsyncIteration
            chunk = self._chunks.pop(0)
            if not self._chunks:
                raise StopAsyncIteration
            return chunk

        # Get and store the generator if we don't have it yet
        if not hasattr(self, "_generator"):
            generator = self.model.execute(
                self.prompt,
                stream=self.stream,
                response=self,
                conversation=self.conversation,
            )
            self._generator = generator

        # Use the generator
        try:
            chunk = await self._generator.__anext__()
            self._chunks.append(chunk)
            return chunk
        except StopAsyncIteration:
            if self.conversation:
                self.conversation.responses.append(self)
            self._end = time.monotonic()
            self._done = True
            raise

    async def text(self) -> str:
        await self._force()
        return "".join(self._chunks)

    async def json(self) -> Optional[Dict[str, Any]]:
        await self._force()
        return self.response_json

    async def duration_ms(self) -> int:
        await self._force()
        return int(((self._end or 0) - (self._start or 0)) * 1000)

    async def datetime_utc(self) -> str:
        await self._force()
        return self._start_utcnow.isoformat() if self._start_utcnow else ""

    @classmethod
    def fake(
        cls,
        model: "AsyncModel",
        prompt: str,
        *attachments: List[Attachment],
        system: str,
        response: str
    ):
        "Utility method to help with writing tests"
        response_obj = cls(
            model=model,
            prompt=Prompt(
                prompt,
                model=model,
                attachments=attachments,
                system=system,
            ),
            stream=False,
        )
        response_obj._done = True
        response_obj._chunks = [response]
        return response_obj

    @classmethod
    def from_row(cls, db, row):
        from llm import get_model

        model = get_model(row["model"])

        response = cls(
            model=model,
            prompt=Prompt(
                prompt=row["prompt"],
                model=model,
                attachments=[],
                system=row["system"],
                options=model.Options(**json.loads(row["options_json"])),
            ),
            stream=False,
        )
        response.id = row["id"]
        response._prompt_json = json.loads(row["prompt_json"] or "null")
        response.response_json = json.loads(row["response_json"] or "null")
        response._done = True
        response._chunks = [row["response"]]
        # Attachments
        response.attachments = [
            Attachment.from_row(arow)
            for arow in db.query(
                """
                select attachments.* from attachments
                join prompt_attachments on attachments.id = prompt_attachments.attachment_id
                where prompt_attachments.response_id = ?
                order by prompt_attachments."order"
            """,
                [row["id"]],
            )
        ]
        return response

    def __repr__(self):
        text = "... not yet awaited ..."
        if self._done:
            text = "".join(self._chunks)
        return "<Response prompt='{}' text='{}'>".format(self.prompt.prompt, text)


class Options(BaseModel):
    # Note: using pydantic v1 style Configs,
    # these are also compatible with pydantic v2
    class Config:
        extra = "forbid"


_Options = Options


class _get_key_mixin:
    def get_key(self):
        from llm import get_key

        if self.needs_key is None:
            # This model doesn't use an API key
            return None

        if self.key is not None:
            # Someone already set model.key='...'
            return self.key

        # Attempt to load a key using llm.get_key()
        key = get_key(
            explicit_key=None, key_alias=self.needs_key, env_var=self.key_env_var
        )
        if key:
            return key

        # Show a useful error message
        message = "No key found - add one using 'llm keys set {}'".format(
            self.needs_key
        )
        if self.key_env_var:
            message += " or set the {} environment variable".format(self.key_env_var)
        raise NeedsKeyException(message)


class _BaseModel(ABC, _get_key_mixin, Generic[ResponseT, ConversationT]):
    model_id: str

    # API key handling
    key: Optional[str] = None
    needs_key: Optional[str] = None
    key_env_var: Optional[str] = None

    # Model characteristics
    can_stream: bool = False
    attachment_types: Set = set()

    class Options(_Options):
        pass

    def _validate_attachments(
        self, attachments: Optional[List[Attachment]] = None
    ) -> None:
        """Shared attachment validation logic"""
        if attachments and not self.attachment_types:
            raise ValueError(
                "This model does not support attachments, but some were provided"
            )
        for attachment in attachments or []:
            attachment_type = attachment.resolve_type()
            if attachment_type not in self.attachment_types:
                raise ValueError(
                    "This model does not support attachments of type '{}', only {}".format(
                        attachment_type, ", ".join(self.attachment_types)
                    )
                )

    def __str__(self) -> str:
        return "{}: {}".format(self.__class__.__name__, self.model_id)

    def __repr__(self):
        return "<{} '{}'>".format(self.__class__.__name__, self.model_id)


class Model(_BaseModel["Response", "Conversation"]):
    def conversation(self) -> "Conversation":
        return Conversation(model=self)

    @abstractmethod
    def execute(
        self,
        prompt: Prompt,
        stream: bool,
        response: "Response",
        conversation: Optional["Conversation"],
    ) -> Iterator[str]:
        """
        Execute a prompt and yield chunks of text, or yield a single big chunk.
        Any additional useful information about the execution should be assigned to the response.
        """
        pass

    def prompt(
        self,
        prompt: str,
        *,
        attachments: Optional[List[Attachment]] = None,
        system: Optional[str] = None,
        stream: bool = True,
        **options
    ) -> "Response":
        self._validate_attachments(attachments)
        return self.response(
            Prompt(
                prompt,
                attachments=attachments,
                system=system,
                model=self,
                options=self.Options(**options),
            ),
            stream=stream,
        )

    def response(self, prompt: Prompt, stream: bool = True) -> "Response":
        return Response(prompt, self, stream)


class AsyncModel(_BaseModel["AsyncResponse", "AsyncConversation"]):
    def conversation(self) -> "AsyncConversation":
        return AsyncConversation(model=self)

    @abstractmethod
    async def execute(
        self,
        prompt: Prompt,
        stream: bool,
        response: "AsyncResponse",
        conversation: Optional["AsyncConversation"],
    ) -> AsyncGenerator[str, None]:
        """
        Returns an async generator that executes the prompt and yields chunks of text,
        or yields a single big chunk.
        """
        yield ""

    def prompt(
        self,
        prompt: str,
        *,
        attachments: Optional[List[Attachment]] = None,
        system: Optional[str] = None,
        stream: bool = True,
        **options
    ) -> "AsyncResponse":
        self._validate_attachments(attachments)
        return self.response(
            Prompt(
                prompt,
                attachments=attachments,
                system=system,
                model=self,
                options=self.Options(**options),
            ),
            stream=stream,
        )

    def response(self, prompt: Prompt, stream: bool = True) -> "AsyncResponse":
        return AsyncResponse(prompt, self, stream)


class EmbeddingModel(ABC, _get_key_mixin):
    model_id: str
    key: Optional[str] = None
    needs_key: Optional[str] = None
    key_env_var: Optional[str] = None
    supports_text: bool = True
    supports_binary: bool = False
    batch_size: Optional[int] = None

    def _check(self, item: Union[str, bytes]):
        if not self.supports_binary and isinstance(item, bytes):
            raise ValueError(
                "This model does not support binary data, only text strings"
            )
        if not self.supports_text and isinstance(item, str):
            raise ValueError(
                "This model does not support text strings, only binary data"
            )

    def embed(self, item: Union[str, bytes]) -> List[float]:
        "Embed a single text string or binary blob, return a list of floats"
        self._check(item)
        return next(iter(self.embed_batch([item])))

    def embed_multi(
        self, items: Iterable[Union[str, bytes]], batch_size: Optional[int] = None
    ) -> Iterator[List[float]]:
        "Embed multiple items in batches according to the model batch_size"
        iter_items = iter(items)
        batch_size = self.batch_size if batch_size is None else batch_size
        if (not self.supports_binary) or (not self.supports_text):

            def checking_iter(items):
                for item in items:
                    self._check(item)
                    yield item

            iter_items = checking_iter(items)
        if batch_size is None:
            yield from self.embed_batch(iter_items)
            return
        while True:
            batch_items = list(islice(iter_items, batch_size))
            if not batch_items:
                break
            yield from self.embed_batch(batch_items)

    @abstractmethod
    def embed_batch(self, items: Iterable[Union[str, bytes]]) -> Iterator[List[float]]:
        """
        Embed a batch of strings or blobs, return a list of lists of floats
        """
        pass


@dataclass
class ModelWithAliases:
    model: Model
    async_model: AsyncModel
    aliases: Set[str]


@dataclass
class EmbeddingModelWithAliases:
    model: EmbeddingModel
    aliases: Set[str]


def _conversation_name(text):
    # Collapse whitespace, including newlines
    text = re.sub(r"\s+", " ", text)
    if len(text) <= CONVERSATION_NAME_LENGTH:
        return text
    return text[: CONVERSATION_NAME_LENGTH - 1] + "…"<|MERGE_RESOLUTION|>--- conflicted
+++ resolved
@@ -7,7 +7,6 @@
 from itertools import islice
 import re
 import time
-<<<<<<< HEAD
 from typing import (
     Any,
     AsyncGenerator,
@@ -21,10 +20,7 @@
     TypeVar,
     Union,
 )
-=======
-from typing import Any, Dict, Iterable, Iterator, List, Optional, Set, Union
 from .utils import mimetype_from_path, mimetype_from_string
->>>>>>> 75206711
 from abc import ABC, abstractmethod
 import json
 from pydantic import BaseModel
