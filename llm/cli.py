--- conflicted
+++ resolved
@@ -10,7 +10,6 @@
     AsyncConversation,
     AsyncKeyModel,
     AsyncResponse,
-    Chunk,
     Collection,
     Conversation,
     Response,
@@ -1142,48 +1141,40 @@
         sql_format["extra_where"] = where_ + " and ".join(where_bits)
 
     final_sql = sql.format(**sql_format)
-
-    # Fetch the rows from the database
-    query_params = {
-        "model": model_id,
-        "query": query,
-        "conversation_id": conversation_id,
-        "schema_id": schema_id,
-        "id_gt": id_gt,
-        "id_gte": id_gte,
-    }
-
-    # Instead of processing the rows directly, use Response.from_row()
-    responses = []
-    for row in db.query(final_sql, query_params):
-        try:
-            response_obj = Response.from_row(db, row)
-            responses.append(response_obj)
-        except Exception as e:
-            click.echo(
-                f"Warning: Error processing row {row.get('id')}: {str(e)}", err=True
-            )
-            raise
-
-    # Reverse the order if not a search query to display in chronological order
+    rows = list(
+        db.query(
+            final_sql,
+            {
+                "model": model_id,
+                "query": query,
+                "conversation_id": conversation_id,
+                "schema_id": schema_id,
+                "id_gt": id_gt,
+                "id_gte": id_gte,
+            },
+        )
+    )
+
+    # Reverse the order - we do this because we 'order by id desc limit 3' to get the
+    # 3 most recent results, but we still want to display them in chronological order
+    # ... except for searches where we don't do this
     if not query and not data:
-        responses.reverse()
+        rows.reverse()
 
     # Fetch any attachments
-    ids = [response.id for response in responses]
+    ids = [row["id"] for row in rows]
     attachments = list(db.query(ATTACHMENTS_SQL.format(",".join("?" * len(ids))), ids))
     attachments_by_id = {}
     for attachment in attachments:
         attachments_by_id.setdefault(attachment["response_id"], []).append(attachment)
 
-    # Process the data options
     if data or data_array or data_key or data_ids:
         # Special case for --data to output valid JSON
         to_output = []
-        for response_obj in responses:
-            response_text = response_obj.text()
+        for row in rows:
+            response = row["response"] or ""
             try:
-                decoded = json.loads(response_text)
+                decoded = json.loads(response)
                 new_items = []
                 if (
                     isinstance(decoded, dict)
@@ -1196,36 +1187,14 @@
                     new_items.append(decoded)
                 if data_ids:
                     for item in new_items:
-                        item[find_unused_key(item, "response_id")] = response_obj.id
-                        item[find_unused_key(item, "conversation_id")] = (
-                            response_obj.conversation.id
-                            if response_obj.conversation
-                            else None
-                        )
+                        item[find_unused_key(item, "response_id")] = row["id"]
+                        item[find_unused_key(item, "conversation_id")] = row["id"]
                 to_output.extend(new_items)
             except ValueError:
                 pass
         click.echo(output_rows_as_json(to_output, not data_array))
         return
 
-<<<<<<< HEAD
-    # Handle extraction options
-    if extract or extract_last:
-        # Extract and return first code block
-        for response_obj in responses:
-            output = extract_fenced_code_block(response_obj.text(), last=extract_last)
-            if output is not None:
-                click.echo(output)
-                return
-        return
-
-    # Handle response-only output
-    if response:
-        # Just output the last response
-        if responses:
-            click.echo(responses[-1].text())
-        return
-=======
     for row in rows:
         if truncate:
             row["prompt"] = truncate_string(row["prompt"] or "")
@@ -1238,96 +1207,27 @@
                     del row[key]
                 else:
                     row[key] = json.loads(row[key])
->>>>>>> 468b0551
-
-    # Process JSON output
+
+    output = None
     if json_output:
-        output_list = []
-        for response_obj in responses:
-            response_dict = {
-                "id": response_obj.id,
-                "model": response_obj.model.model_id if response_obj.model else None,
-                "prompt": response_obj.prompt.prompt,
-                "system": response_obj.prompt.system,
-                "response": response_obj.text(),
-                "conversation_id": (
-                    response_obj.conversation.id if response_obj.conversation else None
-                ),
-                "datetime_utc": response_obj.datetime_utc(),
-                "input_tokens": response_obj.input_tokens,
-                "output_tokens": response_obj.output_tokens,
-                "token_details": response_obj.token_details,
-            }
-
-            # Add prompt_json and response_json if available
-            if hasattr(response_obj, "_prompt_json") and response_obj._prompt_json:
-                response_dict["prompt_json"] = response_obj._prompt_json
-            if hasattr(response_obj, "response_json") and response_obj.response_json:
-                response_dict["response_json"] = response_obj.response_json
-
-            # Add conversation name and model if conversation exists
-            if response_obj.conversation:
-                response_dict["conversation_name"] = response_obj.conversation.name
-                response_dict["conversation_model"] = (
-                    response_obj.conversation.model.model_id
-                    if response_obj.conversation.model
-                    else None
-                )
-
-            # Add attachments
-            response_dict["attachments"] = [
+        # Output as JSON if requested
+        for row in rows:
+            row["attachments"] = [
                 {k: v for k, v in attachment.items() if k != "response_id"}
-                for attachment in attachments_by_id.get(response_obj.id, [])
+                for attachment in attachments_by_id.get(row["id"], [])
             ]
-
-<<<<<<< HEAD
-            output_list.append(response_dict)
-
-        click.echo(json.dumps(output_list, indent=2))
-        return
-
-    # Handle the regular output format
-    current_system = None
-    should_show_conversation = True
-    for response_obj in responses:
-        if short:
-            system = (
-                _truncate_string(response_obj.prompt.system, 120, end=True)
-                if response_obj.prompt.system
-                else None
-            )
-            prompt = (
-                _truncate_string(response_obj.prompt.prompt, 120, end=True)
-                if response_obj.prompt.prompt
-                else None
-            )
-            cid = response_obj.conversation.id if response_obj.conversation else None
-            response_attachments = attachments_by_id.get(response_obj.id, [])
-
-            obj = {
-                "model": response_obj.model.model_id if response_obj.model else None,
-                "datetime": response_obj.datetime_utc().split(".")[0],
-                "conversation": cid,
-            }
-            if system:
-                obj["system"] = system
-            if prompt:
-                obj["prompt"] = prompt
-            if response_attachments:
-                items = []
-                for attachment in response_attachments:
-                    details = {"type": attachment["type"]}
-                    if attachment.get("path"):
-                        details["path"] = attachment["path"]
-                    if attachment.get("url"):
-                        details["url"] = attachment["url"]
-                    items.append(details)
-                obj["attachments"] = items
-            if usage and (response_obj.input_tokens or response_obj.output_tokens):
-                usage_details = {
-                    "input": response_obj.input_tokens,
-                    "output": response_obj.output_tokens,
-=======
+        output = json.dumps(list(rows), indent=2)
+    elif extract or extract_last:
+        # Extract and return first code block
+        for row in rows:
+            output = extract_fenced_code_block(row["response"], last=extract_last)
+            if output is not None:
+                break
+    elif response:
+        # Just output the last response
+        if rows:
+            output = rows[-1]["response"]
+
     if output is not None:
         click.echo(output)
     else:
@@ -1348,160 +1248,103 @@
                     "model": row["model"],
                     "datetime": row["datetime_utc"].split(".")[0],
                     "conversation": cid,
->>>>>>> 468b0551
                 }
-                if response_obj.token_details:
-                    usage_details["details"] = response_obj.token_details
-                obj["usage"] = usage_details
-            click.echo(yaml.dump([obj], sort_keys=False).strip())
-            continue
-
-        # Full output format
-        click.echo(
-            "# {}{}\n{}".format(
-                response_obj.datetime_utc().split(".")[0],
-                (
-                    "    conversation: {} id: {}".format(
-                        (
-                            response_obj.conversation.id
-                            if response_obj.conversation
-                            else None
-                        ),
-                        response_obj.id,
-                    )
-                    if should_show_conversation
-                    else ""
-                ),
-                (
-                    "\nModel: **{}**\n".format(
-                        response_obj.model.model_id if response_obj.model else None
-                    )
-                    if should_show_conversation
-                    else ""
-                ),
-            )
-        )
-        # In conversation log mode only show it for the first one
-        if conversation_id:
-            should_show_conversation = False
-        click.echo("## Prompt\n\n{}".format(response_obj.prompt.prompt or "-- none --"))
-        if response_obj.prompt.system != current_system:
-            if response_obj.prompt.system is not None:
-                click.echo("\n## System\n\n{}".format(response_obj.prompt.system))
-            current_system = response_obj.prompt.system
-
-        # Handle schema if present
-        if response_obj.prompt.schema:
+                if system:
+                    obj["system"] = system
+                if prompt:
+                    obj["prompt"] = prompt
+                if attachments:
+                    items = []
+                    for attachment in attachments:
+                        details = {"type": attachment["type"]}
+                        if attachment.get("path"):
+                            details["path"] = attachment["path"]
+                        if attachment.get("url"):
+                            details["url"] = attachment["url"]
+                        items.append(details)
+                    obj["attachments"] = items
+                if usage and (row["input_tokens"] or row["output_tokens"]):
+                    usage_details = {
+                        "input": row["input_tokens"],
+                        "output": row["output_tokens"],
+                    }
+                    if row["token_details"]:
+                        usage_details["details"] = json.loads(row["token_details"])
+                    obj["usage"] = usage_details
+                click.echo(yaml.dump([obj], sort_keys=False).strip())
+                continue
             click.echo(
-                "\n## Schema\n\n```json\n{}\n```".format(
-                    json.dumps(response_obj.prompt.schema, indent=2)
+                "# {}{}\n{}".format(
+                    row["datetime_utc"].split(".")[0],
+                    (
+                        "    conversation: {} id: {}".format(
+                            row["conversation_id"], row["id"]
+                        )
+                        if should_show_conversation
+                        else ""
+                    ),
+                    (
+                        "\nModel: **{}**\n".format(row["model"])
+                        if should_show_conversation
+                        else ""
+                    ),
                 )
             )
-
-        # Handle attachments
-        response_attachments = attachments_by_id.get(response_obj.id, [])
-        if response_attachments:
-            click.echo("\n### Attachments\n")
-            for i, attachment in enumerate(response_attachments, 1):
-                if attachment["path"]:
-                    path = attachment["path"]
-                    click.echo("{}. **{}**: `{}`".format(i, attachment["type"], path))
-                elif attachment["url"]:
-                    click.echo(
-                        "{}. **{}**: {}".format(
-                            i, attachment["type"], attachment["url"]
+            # In conversation log mode only show it for the first one
+            if conversation_id:
+                should_show_conversation = False
+            click.echo("## Prompt\n\n{}".format(row["prompt"] or "-- none --"))
+            if row["system"] != current_system:
+                if row["system"] is not None:
+                    click.echo("\n## System\n\n{}".format(row["system"]))
+                current_system = row["system"]
+            if row["schema_json"]:
+                click.echo(
+                    "\n## Schema\n\n```json\n{}\n```".format(
+                        json.dumps(row["schema_json"], indent=2)
+                    )
+                )
+            attachments = attachments_by_id.get(row["id"])
+            if attachments:
+                click.echo("\n### Attachments\n")
+                for i, attachment in enumerate(attachments, 1):
+                    if attachment["path"]:
+                        path = attachment["path"]
+                        click.echo(
+                            "{}. **{}**: `{}`".format(i, attachment["type"], path)
                         )
-                    )
-                elif attachment["content_length"]:
-                    click.echo(
-                        "{}. **{}**: `<{} bytes>`".format(
-                            i,
-                            attachment["type"],
-                            f"{attachment['content_length']:,}",
+                    elif attachment["url"]:
+                        click.echo(
+                            "{}. **{}**: {}".format(
+                                i, attachment["type"], attachment["url"]
+                            )
                         )
-                    )
-
-        # Handle response output
-        response_text = response_obj.text()
-        # If a schema was provided and the row is valid JSON, pretty print and syntax highlight it
-        if response_obj.prompt.schema:
-            try:
-                parsed = json.loads(response_text)
-                response_text = "```json\n{}\n```".format(json.dumps(parsed, indent=2))
-            except ValueError:
-                pass
-
-        if response_obj.annotations:
-            response_text = format_chunks(response_obj.chunks())
-
-        click.echo("\n## Response\n\n{}\n".format(response_text))
-
-        # Handle token usage
-        if usage and (response_obj.input_tokens or response_obj.output_tokens):
-            token_usage = token_usage_string(
-                response_obj.input_tokens,
-                response_obj.output_tokens,
-                response_obj.token_details,
-            )
-            if token_usage:
-                click.echo("## Token usage:\n\n{}\n".format(token_usage))
-
-
-def format_chunks(chunks: Iterable[Chunk]) -> str:
-    """
-    Format a list of Chunk objects into a structured text with annotations.
-
-    Args:
-        chunks: A list of Chunk objects containing text and metadata
-
-    Returns:
-        A formatted string with annotations listed at the end
-    """
-    result = ""
-    annotations = []
-    annotation_index = 1
-
-    # First pass to collect all text and mark positions for annotations
-    combined_text = ""
-    annotation_positions = []
-
-    for chunk in chunks:
-        # Add the chunk text to the combined text
-        start_pos = len(combined_text)
-        combined_text += chunk.text
-        end_pos = len(combined_text)
-
-        if chunk.annotation:
-            annotation_positions.append(
-                {
-                    "start": start_pos,
-                    "end": end_pos,
-                    "data": chunk.annotation,
-                    "index": annotation_index,
-                }
-            )
-            annotation_index += 1
-
-    # Second pass to build the result with annotation markers
-    result = combined_text
-
-    # Sort annotations in reverse order to avoid messing up indices when inserting
-    for pos in sorted(annotation_positions, key=lambda x: x["end"], reverse=True):
-        # Store the annotation data
-        annotation_data = textwrap.indent(json.dumps(pos["data"], indent=2), "  ")
-        annotations.append(f"  [{pos['index']}]\n{annotation_data}")
-
-        # Insert the annotation marker at the end of the chunk
-        annotation_marker = f" 「{result[pos['start']:pos['end']]}」[{pos['index']}]"
-        result = result[: pos["end"]] + annotation_marker + result[pos["end"] :]
-
-    annotations.reverse()
-
-    # Add annotations section if there are any
-    if annotations:
-        result += "\n\n### Annotations\n\n" + "\n\n".join(annotations)
-
-    return result
+                    elif attachment["content_length"]:
+                        click.echo(
+                            "{}. **{}**: `<{} bytes>`".format(
+                                i,
+                                attachment["type"],
+                                f"{attachment['content_length']:,}",
+                            )
+                        )
+
+            # If a schema was provided and the row is valid JSON, pretty print and syntax highlight it
+            response = row["response"]
+            if row["schema_json"]:
+                try:
+                    parsed = json.loads(response)
+                    response = "```json\n{}\n```".format(json.dumps(parsed, indent=2))
+                except ValueError:
+                    pass
+            click.echo("\n## Response\n\n{}\n".format(response))
+            if usage:
+                token_usage = token_usage_string(
+                    row["input_tokens"],
+                    row["output_tokens"],
+                    json.loads(row["token_details"]) if row["token_details"] else None,
+                )
+                if token_usage:
+                    click.echo("## Token usage:\n\n{}\n".format(token_usage))
 
 
 @cli.group(
