import asyncio
import click
from click_default_group import DefaultGroup
from dataclasses import asdict
import io
import json
import os
from llm import (
    Attachment,
    AsyncConversation,
    AsyncKeyModel,
    AsyncResponse,
    CancelToolCall,
    Collection,
    Conversation,
    Fragment,
    Response,
    Template,
    Tool,
    Toolbox,
    UnknownModelError,
    KeyModel,
    encode,
    get_async_model,
    get_default_model,
    get_default_embedding_model,
    get_embedding_models_with_aliases,
    get_embedding_model_aliases,
    get_embedding_model,
    get_plugins,
    get_tools,
    get_fragment_loaders,
    get_template_loaders,
    get_model,
    get_model_aliases,
    get_models_with_aliases,
    user_dir,
    set_alias,
    set_default_model,
    set_default_embedding_model,
    remove_alias,
)
from llm.models import _BaseConversation, ChainResponse

from .migrations import migrate
from .plugins import pm, load_plugins
from .utils import (
    ensure_fragment,
    extract_fenced_code_block,
    find_unused_key,
    has_plugin_prefix,
    instantiate_from_spec,
    make_schema_id,
    maybe_fenced_code,
    mimetype_from_path,
    mimetype_from_string,
    multi_schema,
    output_rows_as_json,
    resolve_schema_input,
    schema_dsl,
    schema_summary,
    token_usage_string,
    truncate_string,
)
import base64
import httpx
import inspect
import pathlib
import pydantic
import re
import readline
from runpy import run_module
import shutil
import sqlite_utils
from sqlite_utils.utils import rows_from_file, Format
import sys
import textwrap
from typing import cast, Dict, Optional, Iterable, List, Union, Tuple, Type, Any
import warnings
import yaml

warnings.simplefilter("ignore", ResourceWarning)

DEFAULT_TEMPLATE = "prompt: "


class FragmentNotFound(Exception):
    pass


def validate_fragment_alias(ctx, param, value):
    if not re.match(r"^[a-zA-Z0-9_-]+$", value):
        raise click.BadParameter("Fragment alias must be alphanumeric")
    return value


def resolve_fragments(
    db: sqlite_utils.Database, fragments: Iterable[str], allow_attachments: bool = False
) -> List[Union[Fragment, Attachment]]:
    """
    Resolve fragment strings into a mixed of llm.Fragment() and llm.Attachment() objects.
    """

    def _load_by_alias(fragment: str) -> Tuple[Optional[str], Optional[str]]:
        rows = list(
            db.query(
                """
                select content, source from fragments
                left join fragment_aliases on fragments.id = fragment_aliases.fragment_id
                where alias = :alias or hash = :alias limit 1
                """,
                {"alias": fragment},
            )
        )
        if rows:
            row = rows[0]
            return row["content"], row["source"]
        return None, None

    # The fragment strings could be URLs or paths or plugin references
    resolved: List[Union[Fragment, Attachment]] = []
    for fragment in fragments:
        if fragment.startswith("http://") or fragment.startswith("https://"):
            client = httpx.Client(follow_redirects=True, max_redirects=3)
            response = client.get(fragment)
            response.raise_for_status()
            resolved.append(Fragment(response.text, fragment))
        elif fragment == "-":
            resolved.append(Fragment(sys.stdin.read(), "-"))
        elif has_plugin_prefix(fragment):
            prefix, rest = fragment.split(":", 1)
            loaders = get_fragment_loaders()
            if prefix not in loaders:
                raise FragmentNotFound("Unknown fragment prefix: {}".format(prefix))
            loader = loaders[prefix]
            try:
                result = loader(rest)
                if not isinstance(result, list):
                    result = [result]
                if not allow_attachments and any(
                    isinstance(r, Attachment) for r in result
                ):
                    raise FragmentNotFound(
                        "Fragment loader {} returned a disallowed attachment".format(
                            prefix
                        )
                    )
                resolved.extend(result)
            except Exception as ex:
                raise FragmentNotFound(
                    "Could not load fragment {}: {}".format(fragment, ex)
                )
        else:
            # Try from the DB
            content, source = _load_by_alias(fragment)
            if content is not None:
                resolved.append(Fragment(content, source))
            else:
                # Now try path
                path = pathlib.Path(fragment)
                if path.exists():
                    resolved.append(Fragment(path.read_text(), str(path.resolve())))
                else:
                    raise FragmentNotFound(f"Fragment '{fragment}' not found")
    return resolved


def process_fragments_in_chat(
    db: sqlite_utils.Database, prompt: str
) -> tuple[str, list[Fragment], list[Attachment]]:
    """
    Process any !fragment commands in a chat prompt and return the modified prompt plus resolved fragments and attachments.
    """
    prompt_lines = []
    fragments = []
    attachments = []
    for line in prompt.splitlines():
        if line.startswith("!fragment "):
            try:
                fragment_strs = line.strip().removeprefix("!fragment ").split()
                fragments_and_attachments = resolve_fragments(
                    db, fragments=fragment_strs, allow_attachments=True
                )
                fragments += [
                    fragment
                    for fragment in fragments_and_attachments
                    if isinstance(fragment, Fragment)
                ]
                attachments += [
                    attachment
                    for attachment in fragments_and_attachments
                    if isinstance(attachment, Attachment)
                ]
            except FragmentNotFound as ex:
                raise click.ClickException(str(ex))
        else:
            prompt_lines.append(line)
    return "\n".join(prompt_lines), fragments, attachments


class AttachmentError(Exception):
    """Exception raised for errors in attachment resolution."""

    pass


def resolve_attachment(value):
    """
    Resolve an attachment from a string value which could be:
    - "-" for stdin
    - A URL
    - A file path

    Returns an Attachment object.
    Raises AttachmentError if the attachment cannot be resolved.
    """
    if value == "-":
        content = sys.stdin.buffer.read()
        # Try to guess type
        mimetype = mimetype_from_string(content)
        if mimetype is None:
            raise AttachmentError("Could not determine mimetype of stdin")
        return Attachment(type=mimetype, path=None, url=None, content=content)

    if "://" in value:
        # Confirm URL exists and try to guess type
        try:
            response = httpx.head(value)
            response.raise_for_status()
            mimetype = response.headers.get("content-type")
        except httpx.HTTPError as ex:
            raise AttachmentError(str(ex))
        return Attachment(type=mimetype, path=None, url=value, content=None)

    # Check that the file exists
    path = pathlib.Path(value)
    if not path.exists():
        raise AttachmentError(f"File {value} does not exist")
    path = path.resolve()

    # Try to guess type
    mimetype = mimetype_from_path(str(path))
    if mimetype is None:
        raise AttachmentError(f"Could not determine mimetype of {value}")

    return Attachment(type=mimetype, path=str(path), url=None, content=None)


class AttachmentType(click.ParamType):
    name = "attachment"

    def convert(self, value, param, ctx):
        try:
            return resolve_attachment(value)
        except AttachmentError as e:
            self.fail(str(e), param, ctx)


def resolve_attachment_with_type(value: str, mimetype: str) -> Attachment:
    if "://" in value:
        attachment = Attachment(mimetype, None, value, None)
    elif value == "-":
        content = sys.stdin.buffer.read()
        attachment = Attachment(mimetype, None, None, content)
    else:
        # Look for file
        path = pathlib.Path(value)
        if not path.exists():
            raise click.BadParameter(f"File {value} does not exist")
        path = path.resolve()
        attachment = Attachment(mimetype, str(path), None, None)
    return attachment


def attachment_types_callback(ctx, param, values) -> List[Attachment]:
    collected = []
    for value, mimetype in values:
        collected.append(resolve_attachment_with_type(value, mimetype))
    return collected


def json_validator(object_name):
    def validator(ctx, param, value):
        if value is None:
            return value
        try:
            obj = json.loads(value)
            if not isinstance(obj, dict):
                raise click.BadParameter(f"{object_name} must be a JSON object")
            return obj
        except json.JSONDecodeError:
            raise click.BadParameter(f"{object_name} must be valid JSON")

    return validator


def schema_option(fn):
    click.option(
        "schema_input",
        "--schema",
        help="JSON schema, filepath or ID",
    )(fn)
    return fn


@click.group(
    cls=DefaultGroup,
    default="prompt",
    default_if_no_args=True,
    context_settings={"help_option_names": ["-h", "--help"]},
)
@click.version_option()
def cli():
    """
    Access Large Language Models from the command-line

    Documentation: https://llm.datasette.io/

    LLM can run models from many different providers. Consult the
    plugin directory for a list of available models:

    https://llm.datasette.io/en/stable/plugins/directory.html

    To get started with OpenAI, obtain an API key from them and:

    \b
        $ llm keys set openai
        Enter key: ...

    Then execute a prompt like this:

        llm 'Five outrageous names for a pet pelican'

    For a full list of prompting options run:

        llm prompt --help
    """


@cli.command(name="prompt")
@click.argument("prompt", required=False)
@click.option("-s", "--system", help="System prompt to use")
@click.option("model_id", "-m", "--model", help="Model to use", envvar="LLM_MODEL")
@click.option(
    "-d",
    "--database",
    type=click.Path(readable=True, dir_okay=False),
    help="Path to log database",
)
@click.option(
    "queries",
    "-q",
    "--query",
    multiple=True,
    help="Use first model matching these strings",
)
@click.option(
    "attachments",
    "-a",
    "--attachment",
    type=AttachmentType(),
    multiple=True,
    help="Attachment path or URL or -",
)
@click.option(
    "attachment_types",
    "--at",
    "--attachment-type",
    type=(str, str),
    multiple=True,
    callback=attachment_types_callback,
    help="\b\nAttachment with explicit mimetype,\n--at image.jpg image/jpeg",
)
@click.option(
    "tools",
    "-T",
    "--tool",
    multiple=True,
    help="Name of a tool to make available to the model",
)
@click.option(
    "python_tools",
    "--functions",
    help="Python code block or file path defining functions to register as tools",
    multiple=True,
)
@click.option(
    "tools_debug",
    "--td",
    "--tools-debug",
    is_flag=True,
    help="Show full details of tool executions",
    envvar="LLM_TOOLS_DEBUG",
)
@click.option(
    "tools_approve",
    "--ta",
    "--tools-approve",
    is_flag=True,
    help="Manually approve every tool execution",
)
@click.option(
    "chain_limit",
    "--cl",
    "--chain-limit",
    type=int,
    default=5,
    help="How many chained tool responses to allow, default 5, set 0 for unlimited",
)
@click.option(
    "options",
    "-o",
    "--option",
    type=(str, str),
    multiple=True,
    help="key/value options for the model",
)
@schema_option
@click.option(
    "--schema-multi",
    help="JSON schema to use for multiple results",
)
@click.option(
    "fragments",
    "-f",
    "--fragment",
    multiple=True,
    help="Fragment (alias, URL, hash or file path) to add to the prompt",
)
@click.option(
    "system_fragments",
    "--sf",
    "--system-fragment",
    multiple=True,
    help="Fragment to add to system prompt",
)
@click.option("-t", "--template", help="Template to use")
@click.option(
    "-p",
    "--param",
    multiple=True,
    type=(str, str),
    help="Parameters for template",
)
@click.option("--no-stream", is_flag=True, help="Do not stream output")
@click.option("-n", "--no-log", is_flag=True, help="Don't log to database")
@click.option("--log", is_flag=True, help="Log prompt and response to the database")
@click.option(
    "_continue",
    "-c",
    "--continue",
    is_flag=True,
    flag_value=-1,
    help="Continue the most recent conversation.",
)
@click.option(
    "conversation_id",
    "--cid",
    "--conversation",
    help="Continue the conversation with the given ID.",
)
@click.option("--key", help="API key to use")
@click.option("--save", help="Save prompt with this template name")
@click.option("async_", "--async", is_flag=True, help="Run prompt asynchronously")
@click.option("-u", "--usage", is_flag=True, help="Show token usage")
@click.option("-x", "--extract", is_flag=True, help="Extract first fenced code block")
@click.option(
    "extract_last",
    "--xl",
    "--extract-last",
    is_flag=True,
    help="Extract last fenced code block",
)
def prompt(
    prompt,
    system,
    model_id,
    database,
    queries,
    attachments,
    attachment_types,
    tools,
    python_tools,
    tools_debug,
    tools_approve,
    chain_limit,
    options,
    schema_input,
    schema_multi,
    fragments,
    system_fragments,
    template,
    param,
    no_stream,
    no_log,
    log,
    _continue,
    conversation_id,
    key,
    save,
    async_,
    usage,
    extract,
    extract_last,
):
    """
    Execute a prompt

    Documentation: https://llm.datasette.io/en/stable/usage.html

    Examples:

    \b
        llm 'Capital of France?'
        llm 'Capital of France?' -m gpt-4o
        llm 'Capital of France?' -s 'answer in Spanish'

    Multi-modal models can be called with attachments like this:

    \b
        llm 'Extract text from this image' -a image.jpg
        llm 'Describe' -a https://static.simonwillison.net/static/2024/pelicans.jpg
        cat image | llm 'describe image' -a -
        # With an explicit mimetype:
        cat image | llm 'describe image' --at - image/jpeg

    The -x/--extract option returns just the content of the first ``` fenced code
    block, if one is present. If none are present it returns the full response.

    \b
        llm 'JavaScript function for reversing a string' -x
    """
    if log and no_log:
        raise click.ClickException("--log and --no-log are mutually exclusive")

    log_path = pathlib.Path(database) if database else logs_db_path()
    (log_path.parent).mkdir(parents=True, exist_ok=True)
    db = sqlite_utils.Database(log_path)
    migrate(db)

    if queries and not model_id:
        # Use -q options to find model with shortest model_id
        matches = []
        for model_with_aliases in get_models_with_aliases():
            if all(model_with_aliases.matches(q) for q in queries):
                matches.append(model_with_aliases.model.model_id)
        if not matches:
            raise click.ClickException(
                "No model found matching queries {}".format(", ".join(queries))
            )
        model_id = min(matches, key=len)

    if schema_multi:
        schema_input = schema_multi

    schema = resolve_schema_input(db, schema_input, load_template)

    if schema_multi:
        # Convert that schema into multiple "items" of the same schema
        schema = multi_schema(schema)

    model_aliases = get_model_aliases()

    def read_prompt():
        nonlocal prompt, schema

        # Is there extra prompt available on stdin?
        stdin_prompt = None
        if not sys.stdin.isatty():
            stdin_prompt = sys.stdin.read()

        if stdin_prompt:
            bits = [stdin_prompt]
            if prompt:
                bits.append(prompt)
            prompt = " ".join(bits)

        if (
            prompt is None
            and not save
            and sys.stdin.isatty()
            and not attachments
            and not attachment_types
            and not schema
            and not fragments
        ):
            # Hang waiting for input to stdin (unless --save)
            prompt = sys.stdin.read()
        return prompt

    if save:
        # We are saving their prompt/system/etc to a new template
        # Fields to save: prompt, system, model - and more in the future
        disallowed_options = []
        for option, var in (
            ("--template", template),
            ("--continue", _continue),
            ("--cid", conversation_id),
        ):
            if var:
                disallowed_options.append(option)
        if disallowed_options:
            raise click.ClickException(
                "--save cannot be used with {}".format(", ".join(disallowed_options))
            )
        path = template_dir() / f"{save}.yaml"
        to_save = {}
        if model_id:
            try:
                to_save["model"] = model_aliases[model_id].model_id
            except KeyError:
                raise click.ClickException("'{}' is not a known model".format(model_id))
        prompt = read_prompt()
        if prompt:
            to_save["prompt"] = prompt
        if system:
            to_save["system"] = system
        if param:
            to_save["defaults"] = dict(param)
        if extract:
            to_save["extract"] = True
        if extract_last:
            to_save["extract_last"] = True
        if schema:
            to_save["schema_object"] = schema
        if fragments:
            to_save["fragments"] = list(fragments)
        if system_fragments:
            to_save["system_fragments"] = list(system_fragments)
        if python_tools:
            to_save["functions"] = "\n\n".join(python_tools)
        if tools:
            to_save["tools"] = list(tools)
        if attachments:
            # Only works for attachments with a path or url
            to_save["attachments"] = [
                (a.path or a.url) for a in attachments if (a.path or a.url)
            ]
        if attachment_types:
            to_save["attachment_types"] = [
                {"type": a.type, "value": a.path or a.url}
                for a in attachment_types
                if (a.path or a.url)
            ]
        if options:
            # Need to validate and convert their types first
            model = get_model(model_id or get_default_model())
            try:
                to_save["options"] = dict(
                    (key, value)
                    for key, value in model.Options(**dict(options))
                    if value is not None
                )
            except pydantic.ValidationError as ex:
                raise click.ClickException(render_errors(ex.errors()))
        path.write_text(
            yaml.dump(
                to_save,
                indent=4,
                default_flow_style=False,
                sort_keys=False,
            ),
            "utf-8",
        )
        return

    if template:
        params = dict(param)
        # Cannot be used with system
        try:
            template_obj = load_template(template)
        except LoadTemplateError as ex:
            raise click.ClickException(str(ex))
        extract = template_obj.extract
        extract_last = template_obj.extract_last
        # Combine with template fragments/system_fragments
        if template_obj.fragments:
            fragments = [*template_obj.fragments, *fragments]
        if template_obj.system_fragments:
            system_fragments = [*template_obj.system_fragments, *system_fragments]
        if template_obj.schema_object:
            schema = template_obj.schema_object
        if template_obj.tools:
            tools = [*template_obj.tools, *tools]
        if template_obj.functions and template_obj._functions_is_trusted:
            python_tools = [template_obj.functions, *python_tools]
        input_ = ""
        if template_obj.options:
            # Make options mutable (they start as a tuple)
            options = list(options)
            # Load any options, provided they were not set using -o already
            specified_options = dict(options)
            for option_name, option_value in template_obj.options.items():
                if option_name not in specified_options:
                    options.append((option_name, option_value))
        if "input" in template_obj.vars():
            input_ = read_prompt()
        try:
            template_prompt, template_system = template_obj.evaluate(input_, params)
            if template_prompt:
                # Combine with user prompt
                if prompt and "input" not in template_obj.vars():
                    prompt = template_prompt + "\n" + prompt
                else:
                    prompt = template_prompt
            if template_system and not system:
                system = template_system
        except Template.MissingVariables as ex:
            raise click.ClickException(str(ex))
        if model_id is None and template_obj.model:
            model_id = template_obj.model
        # Merge in any attachments
        if template_obj.attachments:
            attachments = [
                resolve_attachment(a) for a in template_obj.attachments
            ] + list(attachments)
        if template_obj.attachment_types:
            attachment_types = [
                resolve_attachment_with_type(at.value, at.type)
                for at in template_obj.attachment_types
            ] + list(attachment_types)
    if extract or extract_last:
        no_stream = True

    conversation = None
    if conversation_id or _continue:
        # Load the conversation - loads most recent if no ID provided
        try:
            conversation = load_conversation(
                conversation_id, async_=async_, database=database
            )
        except UnknownModelError as ex:
            raise click.ClickException(str(ex))

    if conversation_tools := _get_conversation_tools(conversation, tools):
        tools = conversation_tools

    # Figure out which model we are using
    if model_id is None:
        if conversation:
            model_id = conversation.model.model_id
        else:
            model_id = get_default_model()

    # Now resolve the model
    try:
        if async_:
            model = get_async_model(model_id)
        else:
            model = get_model(model_id)
    except UnknownModelError as ex:
        raise click.ClickException(ex)

    if conversation is None and (tools or python_tools):
        conversation = model.conversation()

    if conversation:
        # To ensure it can see the key
        conversation.model = model

    # Validate options
    validated_options = {}
    if options:
        # Validate with pydantic
        try:
            validated_options = dict(
                (key, value)
                for key, value in model.Options(**dict(options))
                if value is not None
            )
        except pydantic.ValidationError as ex:
            raise click.ClickException(render_errors(ex.errors()))

    # Add on any default model options
    default_options = get_model_options(model.model_id)
    for key_, value in default_options.items():
        if key_ not in validated_options:
            validated_options[key_] = value

    kwargs = {**validated_options}

    resolved_attachments = [*attachments, *attachment_types]

    should_stream = model.can_stream and not no_stream
    if not should_stream:
        kwargs["stream"] = False

    if isinstance(model, (KeyModel, AsyncKeyModel)):
        kwargs["key"] = key

    prompt = read_prompt()
    response = None

    try:
        fragments_and_attachments = resolve_fragments(
            db, fragments, allow_attachments=True
        )
        resolved_fragments = [
            fragment
            for fragment in fragments_and_attachments
            if isinstance(fragment, Fragment)
        ]
        resolved_attachments.extend(
            attachment
            for attachment in fragments_and_attachments
            if isinstance(attachment, Attachment)
        )
        resolved_system_fragments = resolve_fragments(db, system_fragments)
    except FragmentNotFound as ex:
        raise click.ClickException(str(ex))

    prompt_method = model.prompt
    if conversation:
        prompt_method = conversation.prompt

    tool_implementations = _gather_tools(tools, python_tools)

    if tool_implementations:
        prompt_method = conversation.chain
        kwargs["chain_limit"] = chain_limit
        if tools_debug:
            kwargs["after_call"] = _debug_tool_call
        if tools_approve:
            kwargs["before_call"] = _approve_tool_call
        kwargs["tools"] = tool_implementations

    try:
        if async_:

            async def inner():
                if should_stream:
                    response = prompt_method(
                        prompt,
                        attachments=resolved_attachments,
                        system=system,
                        schema=schema,
                        fragments=resolved_fragments,
                        system_fragments=resolved_system_fragments,
                        **kwargs,
                    )
                    async for chunk in response:
                        print(chunk, end="")
                        sys.stdout.flush()
                    print("")
                else:
                    response = prompt_method(
                        prompt,
                        fragments=resolved_fragments,
                        attachments=resolved_attachments,
                        schema=schema,
                        system=system,
                        system_fragments=resolved_system_fragments,
                        **kwargs,
                    )
                    text = await response.text()
                    if extract or extract_last:
                        text = (
                            extract_fenced_code_block(text, last=extract_last) or text
                        )
                    print(text)
                return response

            response = asyncio.run(inner())
        else:
            response = prompt_method(
                prompt,
                fragments=resolved_fragments,
                attachments=resolved_attachments,
                system=system,
                schema=schema,
                system_fragments=resolved_system_fragments,
                **kwargs,
            )
            if should_stream:
                for chunk in response:
                    print(chunk, end="")
                    sys.stdout.flush()
                print("")
            else:
                text = response.text()
                if extract or extract_last:
                    text = extract_fenced_code_block(text, last=extract_last) or text
                print(text)
    # List of exceptions that should never be raised in pytest:
    except (ValueError, NotImplementedError) as ex:
        raise click.ClickException(str(ex))
    except Exception as ex:
        # All other exceptions should raise in pytest, show to user otherwise
        if getattr(sys, "_called_from_test", False) or os.environ.get(
            "LLM_RAISE_ERRORS", None
        ):
            raise
        raise click.ClickException(str(ex))

    if usage:
        if isinstance(response, ChainResponse):
            responses = response._responses
        else:
            responses = [response]
        for response_object in responses:
            # Show token usage to stderr in yellow
            click.echo(
                click.style(
                    "Token usage: {}".format(response_object.token_usage()),
                    fg="yellow",
                    bold=True,
                ),
                err=True,
            )

    # Log to the database
    if (logs_on() or log) and not no_log:
        if isinstance(response, AsyncResponse):
            response = asyncio.run(response.to_sync_response())
        response.log_to_db(db)


@cli.command()
@click.option("-s", "--system", help="System prompt to use")
@click.option("model_id", "-m", "--model", help="Model to use", envvar="LLM_MODEL")
@click.option(
    "_continue",
    "-c",
    "--continue",
    is_flag=True,
    flag_value=-1,
    help="Continue the most recent conversation.",
)
@click.option(
    "conversation_id",
    "--cid",
    "--conversation",
    help="Continue the conversation with the given ID.",
)
@click.option(
    "fragments",
    "-f",
    "--fragment",
    multiple=True,
    help="Fragment (alias, URL, hash or file path) to add to the prompt",
)
@click.option(
    "system_fragments",
    "--sf",
    "--system-fragment",
    multiple=True,
    help="Fragment to add to system prompt",
)
@click.option("-t", "--template", help="Template to use")
@click.option(
    "-p",
    "--param",
    multiple=True,
    type=(str, str),
    help="Parameters for template",
)
@click.option(
    "options",
    "-o",
    "--option",
    type=(str, str),
    multiple=True,
    help="key/value options for the model",
)
@click.option(
    "-d",
    "--database",
    type=click.Path(readable=True, dir_okay=False),
    help="Path to log database",
)
@click.option("--no-stream", is_flag=True, help="Do not stream output")
@click.option("--key", help="API key to use")
@click.option(
    "tools",
    "-T",
    "--tool",
    multiple=True,
    help="Name of a tool to make available to the model",
)
@click.option(
    "python_tools",
    "--functions",
    help="Python code block or file path defining functions to register as tools",
    multiple=True,
)
@click.option(
    "tools_debug",
    "--td",
    "--tools-debug",
    is_flag=True,
    help="Show full details of tool executions",
    envvar="LLM_TOOLS_DEBUG",
)
@click.option(
    "tools_approve",
    "--ta",
    "--tools-approve",
    is_flag=True,
    help="Manually approve every tool execution",
)
@click.option(
    "chain_limit",
    "--cl",
    "--chain-limit",
    type=int,
    default=5,
    help="How many chained tool responses to allow, default 5, set 0 for unlimited",
)
def chat(
    system,
    model_id,
    _continue,
    conversation_id,
    fragments,
    system_fragments,
    template,
    param,
    options,
    no_stream,
    key,
    database,
    tools,
    python_tools,
    tools_debug,
    tools_approve,
    chain_limit,
):
    """
    Hold an ongoing chat with a model.
    """
    # Left and right arrow keys to move cursor:
    if sys.platform != "win32":
        readline.parse_and_bind("\\e[D: backward-char")
        readline.parse_and_bind("\\e[C: forward-char")
    else:
        readline.parse_and_bind("bind -x '\\e[D: backward-char'")
        readline.parse_and_bind("bind -x '\\e[C: forward-char'")
    log_path = pathlib.Path(database) if database else logs_db_path()
    (log_path.parent).mkdir(parents=True, exist_ok=True)
    db = sqlite_utils.Database(log_path)
    migrate(db)

    conversation = None
    if conversation_id or _continue:
        # Load the conversation - loads most recent if no ID provided
        try:
            conversation = load_conversation(conversation_id, database=database)
        except UnknownModelError as ex:
            raise click.ClickException(str(ex))

    if conversation_tools := _get_conversation_tools(conversation, tools):
        tools = conversation_tools

    template_obj = None
    if template:
        params = dict(param)
        try:
            template_obj = load_template(template)
        except LoadTemplateError as ex:
            raise click.ClickException(str(ex))
        if model_id is None and template_obj.model:
            model_id = template_obj.model

    # Figure out which model we are using
    if model_id is None:
        if conversation:
            model_id = conversation.model.model_id
        else:
            model_id = get_default_model()

    # Now resolve the model
    try:
        model = get_model(model_id)
    except KeyError:
        raise click.ClickException("'{}' is not a known model".format(model_id))

    if conversation is None:
        # Start a fresh conversation for this chat
        conversation = Conversation(model=model)
    else:
        # Ensure it can see the API key
        conversation.model = model

    if tools_debug:
        conversation.after_call = _debug_tool_call
    if tools_approve:
        conversation.before_call = _approve_tool_call

    # Validate options
    validated_options = get_model_options(model.model_id)
    if options:
        try:
            validated_options = dict(
                (key, value)
                for key, value in model.Options(**dict(options))
                if value is not None
            )
        except pydantic.ValidationError as ex:
            raise click.ClickException(render_errors(ex.errors()))

    kwargs = {}
    if validated_options:
        kwargs["options"] = validated_options

    tool_functions = _gather_tools(tools, python_tools)

    if tool_functions:
        kwargs["chain_limit"] = chain_limit
        kwargs["tools"] = tool_functions

    should_stream = model.can_stream and not no_stream
    if not should_stream:
        kwargs["stream"] = False

    if key and isinstance(model, KeyModel):
        kwargs["key"] = key

    try:
        fragments_and_attachments = resolve_fragments(
            db, fragments, allow_attachments=True
        )
        argument_fragments = [
            fragment
            for fragment in fragments_and_attachments
            if isinstance(fragment, Fragment)
        ]
        argument_attachments = [
            attachment
            for attachment in fragments_and_attachments
            if isinstance(attachment, Attachment)
        ]
        argument_system_fragments = resolve_fragments(db, system_fragments)
    except FragmentNotFound as ex:
        raise click.ClickException(str(ex))

    click.echo("Chatting with {}".format(model.model_id))
    click.echo("Type 'exit' or 'quit' to exit")
    click.echo("Type '!multi' to enter multiple lines, then '!end' to finish")
    click.echo("Type '!edit' to open your default editor and modify the prompt")
    click.echo(
        "Type '!fragment <my_fragment> [<another_fragment> ...]' to insert one or more fragments"
    )
    in_multi = False

    accumulated = []
    accumulated_fragments = []
    accumulated_attachments = []
    end_token = "!end"
    while True:
        prompt = click.prompt("", prompt_suffix="> " if not in_multi else "")
        fragments = []
        attachments = []
        if argument_fragments:
            fragments += argument_fragments
            # fragments from --fragments will get added to the first message only
            argument_fragments = []
        if argument_attachments:
            attachments = argument_attachments
            argument_attachments = []
        if prompt.strip().startswith("!multi"):
            in_multi = True
            bits = prompt.strip().split()
            if len(bits) > 1:
                end_token = "!end {}".format(" ".join(bits[1:]))
            continue
        if prompt.strip() == "!edit":
            edited_prompt = click.edit()
            if edited_prompt is None:
                click.echo("Editor closed without saving.", err=True)
                continue
            prompt = edited_prompt.strip()
        if prompt.strip().startswith("!fragment "):
            prompt, fragments, attachments = process_fragments_in_chat(db, prompt)

        if in_multi:
            if prompt.strip() == end_token:
                prompt = "\n".join(accumulated)
                fragments = accumulated_fragments
                attachments = accumulated_attachments
                in_multi = False
                accumulated = []
                accumulated_fragments = []
                accumulated_attachments = []
            else:
                if prompt:
                    accumulated.append(prompt)
                accumulated_fragments += fragments
                accumulated_attachments += attachments
                continue
        if template_obj:
            try:
                template_prompt, template_system = template_obj.evaluate(prompt, params)
            except Template.MissingVariables as ex:
                raise click.ClickException(str(ex))
            if template_system and not system:
                system = template_system
            if template_prompt:
                new_prompt = template_prompt
                if prompt:
                    new_prompt += "\n" + prompt
                prompt = new_prompt
        if prompt.strip() in ("exit", "quit"):
            break

        response = conversation.chain(
            prompt,
            fragments=[str(fragment) for fragment in fragments],
            system_fragments=[
                str(system_fragment) for system_fragment in argument_system_fragments
            ],
            attachments=attachments,
            system=system,
            **kwargs,
        )

        # System prompt only sent for the first message:
        system = None
        system_fragments = []
        for chunk in response:
            print(chunk, end="")
            sys.stdout.flush()
        response.log_to_db(db)
        print("")


def load_conversation(
    conversation_id: Optional[str],
    async_=False,
    database=None,
) -> Optional[_BaseConversation]:
    log_path = pathlib.Path(database) if database else logs_db_path()
    db = sqlite_utils.Database(log_path)
    migrate(db)
    if conversation_id is None:
        # Return the most recent conversation, or None if there are none
        matches = list(db["conversations"].rows_where(order_by="id desc", limit=1))
        if matches:
            conversation_id = matches[0]["id"]
        else:
            return None
    try:
        row = cast(sqlite_utils.db.Table, db["conversations"]).get(conversation_id)
    except sqlite_utils.db.NotFoundError:
        raise click.ClickException(
            "No conversation found with id={}".format(conversation_id)
        )
    # Inflate that conversation
    conversation_class = AsyncConversation if async_ else Conversation
    response_class = AsyncResponse if async_ else Response
    conversation = conversation_class.from_row(row)
    for response in db["responses"].rows_where(
        "conversation_id = ?", [conversation_id]
    ):
        conversation.responses.append(response_class.from_row(db, response))
    return conversation


@cli.group(
    cls=DefaultGroup,
    default="list",
    default_if_no_args=True,
)
def keys():
    "Manage stored API keys for different models"


@keys.command(name="list")
def keys_list():
    "List names of all stored keys"
    path = user_dir() / "keys.json"
    if not path.exists():
        click.echo("No keys found")
        return
    keys = json.loads(path.read_text())
    for key in sorted(keys.keys()):
        if key != "// Note":
            click.echo(key)


@keys.command(name="path")
def keys_path_command():
    "Output the path to the keys.json file"
    click.echo(user_dir() / "keys.json")


@keys.command(name="get")
@click.argument("name")
def keys_get(name):
    """
    Return the value of a stored key

    Example usage:

    \b
        export OPENAI_API_KEY=$(llm keys get openai)
    """
    path = user_dir() / "keys.json"
    if not path.exists():
        raise click.ClickException("No keys found")
    keys = json.loads(path.read_text())
    try:
        click.echo(keys[name])
    except KeyError:
        raise click.ClickException("No key found with name '{}'".format(name))


@keys.command(name="set")
@click.argument("name")
@click.option("--value", prompt="Enter key", hide_input=True, help="Value to set")
def keys_set(name, value):
    """
    Save a key in the keys.json file

    Example usage:

    \b
        $ llm keys set openai
        Enter key: ...
    """
    default = {"// Note": "This file stores secret API credentials. Do not share!"}
    path = user_dir() / "keys.json"
    path.parent.mkdir(parents=True, exist_ok=True)
    if not path.exists():
        path.write_text(json.dumps(default))
        path.chmod(0o600)
    try:
        current = json.loads(path.read_text())
    except json.decoder.JSONDecodeError:
        current = default
    current[name] = value
    path.write_text(json.dumps(current, indent=2) + "\n")


@cli.group(
    cls=DefaultGroup,
    default="list",
    default_if_no_args=True,
)
def logs():
    "Tools for exploring logged prompts and responses"


@logs.command(name="path")
def logs_path():
    "Output the path to the logs.db file"
    click.echo(logs_db_path())


@logs.command(name="status")
def logs_status():
    "Show current status of database logging"
    path = logs_db_path()
    if not path.exists():
        click.echo("No log database found at {}".format(path))
        return
    if logs_on():
        click.echo("Logging is ON for all prompts".format())
    else:
        click.echo("Logging is OFF".format())
    db = sqlite_utils.Database(path)
    migrate(db)
    click.echo("Found log database at {}".format(path))
    click.echo("Number of conversations logged:\t{}".format(db["conversations"].count))
    click.echo("Number of responses logged:\t{}".format(db["responses"].count))
    click.echo(
        "Database file size: \t\t{}".format(_human_readable_size(path.stat().st_size))
    )


@logs.command(name="backup")
@click.argument("path", type=click.Path(dir_okay=True, writable=True))
def backup(path):
    "Backup your logs database to this file"
    logs_path = logs_db_path()
    path = pathlib.Path(path)
    db = sqlite_utils.Database(logs_path)
    try:
        db.execute("vacuum into ?", [str(path)])
    except Exception as ex:
        raise click.ClickException(str(ex))
    click.echo(
        "Backed up {} to {}".format(_human_readable_size(path.stat().st_size), path)
    )


@logs.command(name="on")
def logs_turn_on():
    "Turn on logging for all prompts"
    path = user_dir() / "logs-off"
    if path.exists():
        path.unlink()


@logs.command(name="off")
def logs_turn_off():
    "Turn off logging for all prompts"
    path = user_dir() / "logs-off"
    path.touch()


LOGS_COLUMNS = """    responses.id,
    responses.model,
    responses.resolved_model,
    responses.prompt,
    responses.system,
    responses.prompt_json,
    responses.options_json,
    responses.response,
    responses.response_json,
    responses.conversation_id,
    responses.duration_ms,
    responses.datetime_utc,
    responses.input_tokens,
    responses.output_tokens,
    responses.token_details,
    conversations.name as conversation_name,
    conversations.model as conversation_model,
    schemas.content as schema_json"""

LOGS_SQL = """
select
{columns}
from
    responses
left join schemas on responses.schema_id = schemas.id
left join conversations on responses.conversation_id = conversations.id{extra_where}
order by responses.id desc{limit}
"""
LOGS_SQL_SEARCH = """
select
{columns}
from
    responses
left join schemas on responses.schema_id = schemas.id
left join conversations on responses.conversation_id = conversations.id
join responses_fts on responses_fts.rowid = responses.rowid
where responses_fts match :query{extra_where}
order by responses_fts.rank desc{limit}
"""

ATTACHMENTS_SQL = """
select
    response_id,
    attachments.id,
    attachments.type,
    attachments.path,
    attachments.url,
    length(attachments.content) as content_length
from attachments
join prompt_attachments
    on attachments.id = prompt_attachments.attachment_id
where prompt_attachments.response_id in ({})
order by prompt_attachments."order"
"""


@logs.command(name="list")
@click.option(
    "-n",
    "--count",
    type=int,
    default=None,
    help="Number of entries to show - defaults to 3, use 0 for all",
)
@click.option(
    "-p",
    "--path",
    type=click.Path(readable=True, exists=True, dir_okay=False),
    help="Path to log database",
    hidden=True,
)
@click.option(
    "-d",
    "--database",
    type=click.Path(readable=True, exists=True, dir_okay=False),
    help="Path to log database",
)
@click.option("-m", "--model", help="Filter by model or model alias")
@click.option("-q", "--query", help="Search for logs matching this string")
@click.option(
    "fragments",
    "--fragment",
    "-f",
    help="Filter for prompts using these fragments",
    multiple=True,
)
@click.option(
    "tools",
    "-T",
    "--tool",
    multiple=True,
    help="Filter for prompts with results from these tools",
)
@click.option(
    "any_tools",
    "--tools",
    is_flag=True,
    help="Filter for prompts with results from any tools",
)
@schema_option
@click.option(
    "--schema-multi",
    help="JSON schema used for multiple results",
)
@click.option(
    "--data", is_flag=True, help="Output newline-delimited JSON data for schema"
)
@click.option("--data-array", is_flag=True, help="Output JSON array of data for schema")
@click.option("--data-key", help="Return JSON objects from array in this key")
@click.option(
    "--data-ids", is_flag=True, help="Attach corresponding IDs to JSON objects"
)
@click.option("-t", "--truncate", is_flag=True, help="Truncate long strings in output")
@click.option(
    "-s", "--short", is_flag=True, help="Shorter YAML output with truncated prompts"
)
@click.option("-u", "--usage", is_flag=True, help="Include token usage")
@click.option("-r", "--response", is_flag=True, help="Just output the last response")
@click.option("-x", "--extract", is_flag=True, help="Extract first fenced code block")
@click.option(
    "extract_last",
    "--xl",
    "--extract-last",
    is_flag=True,
    help="Extract last fenced code block",
)
@click.option(
    "current_conversation",
    "-c",
    "--current",
    is_flag=True,
    flag_value=-1,
    help="Show logs from the current conversation",
)
@click.option(
    "conversation_id",
    "--cid",
    "--conversation",
    help="Show logs for this conversation ID",
)
@click.option("--id-gt", help="Return responses with ID > this")
@click.option("--id-gte", help="Return responses with ID >= this")
@click.option(
    "json_output",
    "--json",
    is_flag=True,
    help="Output logs as JSON",
)
@click.option(
    "--expand",
    "-e",
    is_flag=True,
    help="Expand fragments to show their content",
)
def logs_list(
    count,
    path,
    database,
    model,
    query,
    fragments,
    tools,
    any_tools,
    schema_input,
    schema_multi,
    data,
    data_array,
    data_key,
    data_ids,
    truncate,
    short,
    usage,
    response,
    extract,
    extract_last,
    current_conversation,
    conversation_id,
    id_gt,
    id_gte,
    json_output,
    expand,
):
    "Show logged prompts and their responses"
    if database and not path:
        path = database
    path = pathlib.Path(path or logs_db_path())
    if not path.exists():
        raise click.ClickException("No log database found at {}".format(path))
    db = sqlite_utils.Database(path)
    migrate(db)

    if schema_multi:
        schema_input = schema_multi
    schema = resolve_schema_input(db, schema_input, load_template)
    if schema_multi:
        schema = multi_schema(schema)

    if short and (json_output or response):
        invalid = " or ".join(
            [
                flag[0]
                for flag in (("--json", json_output), ("--response", response))
                if flag[1]
            ]
        )
        raise click.ClickException("Cannot use --short and {} together".format(invalid))

    if response and not current_conversation and not conversation_id:
        current_conversation = True

    if current_conversation:
        try:
            conversation_id = next(
                db.query(
                    "select conversation_id from responses order by id desc limit 1"
                )
            )["conversation_id"]
        except StopIteration:
            # No conversations yet
            raise click.ClickException("No conversations found")

    # For --conversation set limit 0, if not explicitly set
    if count is None:
        if conversation_id:
            count = 0
        else:
            count = 3

    model_id = None
    if model:
        # Resolve alias, if any
        try:
            model_id = get_model(model).model_id
        except UnknownModelError:
            # Maybe they uninstalled a model, use the -m option as-is
            model_id = model

    sql = LOGS_SQL
    if query:
        sql = LOGS_SQL_SEARCH

    limit = ""
    if count is not None and count > 0:
        limit = " limit {}".format(count)

    sql_format = {
        "limit": limit,
        "columns": LOGS_COLUMNS,
        "extra_where": "",
    }
    where_bits = []
    sql_params = {
        "model": model_id,
        "query": query,
        "conversation_id": conversation_id,
        "id_gt": id_gt,
        "id_gte": id_gte,
    }
    if model_id:
        where_bits.append("responses.model = :model")
    if conversation_id:
        where_bits.append("responses.conversation_id = :conversation_id")
    if id_gt:
        where_bits.append("responses.id > :id_gt")
    if id_gte:
        where_bits.append("responses.id >= :id_gte")
    if fragments:
        # Resolve the fragments to their hashes
        fragment_hashes = [
            fragment.id() for fragment in resolve_fragments(db, fragments)
        ]
        exists_clauses = []

        for i, fragment_hash in enumerate(fragment_hashes):
            exists_clause = f"""
            exists (
                select 1 from prompt_fragments
                where prompt_fragments.response_id = responses.id
                and prompt_fragments.fragment_id in (
                    select fragments.id from fragments
                    where hash = :f{i}
                )
                union
                select 1 from system_fragments
                where system_fragments.response_id = responses.id
                and system_fragments.fragment_id in (
                    select fragments.id from fragments
                    where hash = :f{i}
                )
            )
            """
            exists_clauses.append(exists_clause)
            sql_params["f{}".format(i)] = fragment_hash

        where_bits.append(" and ".join(exists_clauses))

    if any_tools:
        # Any response that involved at least one tool result
        where_bits.append(
            """
            exists (
              select 1
                from tool_results
              where
                tool_results.response_id = responses.id
            )
        """
        )
    if tools:
        tools_by_name = get_tools()
        # Filter responses by tools (must have ALL of the named tools, including plugin)
        tool_clauses = []
        for i, tool_name in enumerate(tools):
            try:
                plugin_name = tools_by_name[tool_name].plugin
            except KeyError:
                raise click.ClickException(f"Unknown tool: {tool_name}")

            tool_clauses.append(
                f"""
            exists (
              select 1
                from tool_results
                join tools on tools.id = tool_results.tool_id
               where tool_results.response_id = responses.id
                 and tools.name = :tool{i}
                 and tools.plugin = :plugin{i}
            )
            """
            )
            sql_params[f"tool{i}"] = tool_name
            sql_params[f"plugin{i}"] = plugin_name

        # AND means “must have all” — use OR instead if you want “any of”
        where_bits.append(" and ".join(tool_clauses))

    schema_id = None
    if schema:
        schema_id = make_schema_id(schema)[0]
        where_bits.append("responses.schema_id = :schema_id")
        sql_params["schema_id"] = schema_id

    if where_bits:
        where_ = " and " if query else " where "
        sql_format["extra_where"] = where_ + " and ".join(where_bits)

    final_sql = sql.format(**sql_format)
    rows = list(db.query(final_sql, sql_params))

    # Reverse the order - we do this because we 'order by id desc limit 3' to get the
    # 3 most recent results, but we still want to display them in chronological order
    # ... except for searches where we don't do this
    if not query and not data:
        rows.reverse()

    # Fetch any attachments
    ids = [row["id"] for row in rows]
    attachments = list(db.query(ATTACHMENTS_SQL.format(",".join("?" * len(ids))), ids))
    attachments_by_id = {}
    for attachment in attachments:
        attachments_by_id.setdefault(attachment["response_id"], []).append(attachment)

    FRAGMENTS_SQL = """
    select
        {table}.response_id,
        fragments.hash,
        fragments.id as fragment_id,
        fragments.content,
        (
            select json_group_array(fragment_aliases.alias)
            from fragment_aliases
            where fragment_aliases.fragment_id = fragments.id
        ) as aliases
    from {table}
    join fragments on {table}.fragment_id = fragments.id
    where {table}.response_id in ({placeholders})
    order by {table}."order"
    """

    # Fetch any prompt or system prompt fragments
    prompt_fragments_by_id = {}
    system_fragments_by_id = {}
    for table, dictionary in (
        ("prompt_fragments", prompt_fragments_by_id),
        ("system_fragments", system_fragments_by_id),
    ):
        for fragment in db.query(
            FRAGMENTS_SQL.format(placeholders=",".join("?" * len(ids)), table=table),
            ids,
        ):
            dictionary.setdefault(fragment["response_id"], []).append(fragment)

    if data or data_array or data_key or data_ids:
        # Special case for --data to output valid JSON
        to_output = []
        for row in rows:
            response = row["response"] or ""
            try:
                decoded = json.loads(response)
                new_items = []
                if (
                    isinstance(decoded, dict)
                    and (data_key in decoded)
                    and all(isinstance(item, dict) for item in decoded[data_key])
                ):
                    for item in decoded[data_key]:
                        new_items.append(item)
                else:
                    new_items.append(decoded)
                if data_ids:
                    for item in new_items:
                        item[find_unused_key(item, "response_id")] = row["id"]
                        item[find_unused_key(item, "conversation_id")] = row["id"]
                to_output.extend(new_items)
            except ValueError:
                pass
        for line in output_rows_as_json(to_output, nl=not data_array, compact=True):
            click.echo(line)
        return

    # Tool usage information
    TOOLS_SQL = """
    SELECT responses.id,
    -- Tools related to this response
    COALESCE(
        (SELECT json_group_array(json_object(
            'id', t.id,
            'hash', t.hash,
            'name', t.name,
            'description', t.description,
            'input_schema', json(t.input_schema)
        ))
        FROM tools t
        JOIN tool_responses tr ON t.id = tr.tool_id
        WHERE tr.response_id = responses.id
        ),
        '[]'
    ) AS tools,
    -- Tool calls for this response
    COALESCE(
        (SELECT json_group_array(json_object(
            'id', tc.id,
            'tool_id', tc.tool_id,
            'name', tc.name,
            'arguments', json(tc.arguments),
            'tool_call_id', tc.tool_call_id
        ))
        FROM tool_calls tc
        WHERE tc.response_id = responses.id
        ),
        '[]'
    ) AS tool_calls,
    -- Tool results for this response
    COALESCE(
        (SELECT json_group_array(json_object(
            'id', tr.id,
            'tool_id', tr.tool_id,
            'name', tr.name,
            'output', tr.output,
            'tool_call_id', tr.tool_call_id,
            'attachments', COALESCE(
                (SELECT json_group_array(json_object(
                    'id', a.id,
                    'type', a.type,
                    'path', a.path,
                    'url', a.url,
                    'content', a.content
                ))
                FROM tool_results_attachments tra
                JOIN attachments a ON tra.attachment_id = a.id
                WHERE tra.tool_result_id = tr.id
                ),
                '[]'
            )
        ))
        FROM tool_results tr
        WHERE tr.response_id = responses.id
        ),
        '[]'
    ) AS tool_results
    FROM responses
    where id in ({placeholders})
    """
    tool_info_by_id = {
        row["id"]: {
            "tools": json.loads(row["tools"]),
            "tool_calls": json.loads(row["tool_calls"]),
            "tool_results": json.loads(row["tool_results"]),
        }
        for row in db.query(
            TOOLS_SQL.format(placeholders=",".join("?" * len(ids))), ids
        )
    }

    for row in rows:
        if truncate:
            row["prompt"] = truncate_string(row["prompt"] or "")
            row["response"] = truncate_string(row["response"] or "")
        # Add prompt and system fragments
        for key in ("prompt_fragments", "system_fragments"):
            row[key] = [
                {
                    "hash": fragment["hash"],
                    "content": (
                        fragment["content"]
                        if expand
                        else truncate_string(fragment["content"])
                    ),
                    "aliases": json.loads(fragment["aliases"]),
                }
                for fragment in (
                    prompt_fragments_by_id.get(row["id"], [])
                    if key == "prompt_fragments"
                    else system_fragments_by_id.get(row["id"], [])
                )
            ]
        # Either decode or remove all JSON keys
        keys = list(row.keys())
        for key in keys:
            if key.endswith("_json") and row[key] is not None:
                if truncate:
                    del row[key]
                else:
                    row[key] = json.loads(row[key])
        row.update(tool_info_by_id[row["id"]])

    output = None
    if json_output:
        # Output as JSON if requested
        for row in rows:
            row["attachments"] = [
                {k: v for k, v in attachment.items() if k != "response_id"}
                for attachment in attachments_by_id.get(row["id"], [])
            ]
        output = json.dumps(list(rows), indent=2)
    elif extract or extract_last:
        # Extract and return first code block
        for row in rows:
            output = extract_fenced_code_block(row["response"], last=extract_last)
            if output is not None:
                break
    elif response:
        # Just output the last response
        if rows:
            output = rows[-1]["response"]

    if output is not None:
        click.echo(output)
    else:
        # Output neatly formatted human-readable logs
        def _display_fragments(fragments, title):
            if not fragments:
                return
            if not expand:
                content = "\n".join(
                    ["- {}".format(fragment["hash"]) for fragment in fragments]
                )
            else:
                # <details><summary> for each one
                bits = []
                for fragment in fragments:
                    bits.append(
                        "<details><summary>{}</summary>\n{}\n</details>".format(
                            fragment["hash"], maybe_fenced_code(fragment["content"])
                        )
                    )
                content = "\n".join(bits)
            click.echo(f"\n### {title}\n\n{content}")

        current_system = None
        should_show_conversation = True
        for row in rows:
            if short:
                system = truncate_string(
                    row["system"] or "", 120, normalize_whitespace=True
                )
                prompt = truncate_string(
                    row["prompt"] or "", 120, normalize_whitespace=True, keep_end=True
                )
                cid = row["conversation_id"]
                attachments = attachments_by_id.get(row["id"])
                obj = {
                    "model": row["model"],
                    "datetime": row["datetime_utc"].split(".")[0],
                    "conversation": cid,
                }
                if row["tool_calls"]:
                    obj["tool_calls"] = [
                        "{}({})".format(
                            tool_call["name"], json.dumps(tool_call["arguments"])
                        )
                        for tool_call in row["tool_calls"]
                    ]
                if row["tool_results"]:
                    obj["tool_results"] = [
                        "{}: {}".format(
                            tool_result["name"], truncate_string(tool_result["output"])
                        )
                        for tool_result in row["tool_results"]
                    ]
                if system:
                    obj["system"] = system
                if prompt:
                    obj["prompt"] = prompt
                if attachments:
                    items = []
                    for attachment in attachments:
                        details = {"type": attachment["type"]}
                        if attachment.get("path"):
                            details["path"] = attachment["path"]
                        if attachment.get("url"):
                            details["url"] = attachment["url"]
                        items.append(details)
                    obj["attachments"] = items
                for key in ("prompt_fragments", "system_fragments"):
                    obj[key] = [fragment["hash"] for fragment in row[key]]
                if usage and (row["input_tokens"] or row["output_tokens"]):
                    usage_details = {
                        "input": row["input_tokens"],
                        "output": row["output_tokens"],
                    }
                    if row["token_details"]:
                        usage_details["details"] = json.loads(row["token_details"])
                    obj["usage"] = usage_details
                click.echo(yaml.dump([obj], sort_keys=False).strip())
                continue
            # Not short, output Markdown
            click.echo(
                "# {}{}\n{}".format(
                    row["datetime_utc"].split(".")[0],
                    (
                        "    conversation: {} id: {}".format(
                            row["conversation_id"], row["id"]
                        )
                        if should_show_conversation
                        else ""
                    ),
                    (
                        (
                            "\nModel: **{}**{}\n".format(
                                row["model"],
                                (
                                    " (resolved: **{}**)".format(row["resolved_model"])
                                    if row["resolved_model"]
                                    else ""
                                ),
                            )
                        )
                        if should_show_conversation
                        else ""
                    ),
                )
            )
            # In conversation log mode only show it for the first one
            if conversation_id:
                should_show_conversation = False
            click.echo("## Prompt\n\n{}".format(row["prompt"] or "-- none --"))
            _display_fragments(row["prompt_fragments"], "Prompt fragments")
            if row["system"] != current_system:
                if row["system"] is not None:
                    click.echo("\n## System\n\n{}".format(row["system"]))
                current_system = row["system"]
            _display_fragments(row["system_fragments"], "System fragments")
            if row["schema_json"]:
                click.echo(
                    "\n## Schema\n\n```json\n{}\n```".format(
                        json.dumps(row["schema_json"], indent=2)
                    )
                )
            # Show tool calls and results
            if row["tools"]:
                click.echo("\n### Tools\n")
                for tool in row["tools"]:
                    click.echo(
                        "- **{}**: `{}`<br>\n    {}<br>\n    Arguments: {}".format(
                            tool["name"],
                            tool["hash"],
                            tool["description"],
                            json.dumps(tool["input_schema"]["properties"]),
                        )
                    )
            if row["tool_results"]:
                click.echo("\n### Tool results\n")
                for tool_result in row["tool_results"]:
                    attachments = ""
                    for attachment in tool_result["attachments"]:
                        desc = ""
                        if attachment.get("type"):
                            desc += attachment["type"] + ": "
                        if attachment.get("path"):
                            desc += attachment["path"]
                        elif attachment.get("url"):
                            desc += attachment["url"]
                        elif attachment.get("content"):
                            desc += f"<{attachment['content_length']:,} bytes>"
                        attachments += "\n    - {}".format(desc)
                    click.echo(
<<<<<<< HEAD
                        "- **{}**:{}<br>\n{}".format(
=======
                        "- **{}**: `{}`<br>\n{}{}".format(
>>>>>>> e6dcd414
                            tool_result["name"],
                            (
                                " `{}`".format(tool_result["tool_call_id"])
                                if tool_result["tool_call_id"]
                                else ""
                            ),
                            textwrap.indent(tool_result["output"], "    "),
                            attachments,
                        )
                    )
            attachments = attachments_by_id.get(row["id"])
            if attachments:
                click.echo("\n### Attachments\n")
                for i, attachment in enumerate(attachments, 1):
                    if attachment["path"]:
                        path = attachment["path"]
                        click.echo(
                            "{}. **{}**: `{}`".format(i, attachment["type"], path)
                        )
                    elif attachment["url"]:
                        click.echo(
                            "{}. **{}**: {}".format(
                                i, attachment["type"], attachment["url"]
                            )
                        )
                    elif attachment["content_length"]:
                        click.echo(
                            "{}. **{}**: `<{} bytes>`".format(
                                i,
                                attachment["type"],
                                f"{attachment['content_length']:,}",
                            )
                        )

            # If a schema was provided and the row is valid JSON, pretty print and syntax highlight it
            response = row["response"]
            if row["schema_json"]:
                try:
                    parsed = json.loads(response)
                    response = "```json\n{}\n```".format(json.dumps(parsed, indent=2))
                except ValueError:
                    pass
            click.echo("\n## Response\n")
            if row["tool_calls"]:
                click.echo("### Tool calls\n")
                for tool_call in row["tool_calls"]:
                    click.echo(
                        "- **{}**: `{}`<br>\n    Arguments: {}".format(
                            tool_call["name"],
                            tool_call["tool_call_id"],
                            json.dumps(tool_call["arguments"]),
                        )
                    )
                click.echo("")
            if response:
                click.echo("{}\n".format(response))
            if usage:
                token_usage = token_usage_string(
                    row["input_tokens"],
                    row["output_tokens"],
                    json.loads(row["token_details"]) if row["token_details"] else None,
                )
                if token_usage:
                    click.echo("## Token usage\n\n{}\n".format(token_usage))


@cli.group(
    cls=DefaultGroup,
    default="list",
    default_if_no_args=True,
)
def models():
    "Manage available models"


_type_lookup = {
    "number": "float",
    "integer": "int",
    "string": "str",
    "object": "dict",
}


@models.command(name="list")
@click.option(
    "--options", is_flag=True, help="Show options for each model, if available"
)
@click.option("async_", "--async", is_flag=True, help="List async models")
@click.option("--schemas", is_flag=True, help="List models that support schemas")
@click.option("--tools", is_flag=True, help="List models that support tools")
@click.option(
    "-q",
    "--query",
    multiple=True,
    help="Search for models matching these strings",
)
@click.option("model_ids", "-m", "--model", help="Specific model IDs", multiple=True)
def models_list(options, async_, schemas, tools, query, model_ids):
    "List available models"
    models_that_have_shown_options = set()
    for model_with_aliases in get_models_with_aliases():
        if async_ and not model_with_aliases.async_model:
            continue
        if query:
            # Only show models where every provided query string matches
            if not all(model_with_aliases.matches(q) for q in query):
                continue
        if model_ids:
            ids_and_aliases = set(
                [model_with_aliases.model.model_id] + model_with_aliases.aliases
            )
            if not ids_and_aliases.intersection(model_ids):
                continue
        if schemas and not model_with_aliases.model.supports_schema:
            continue
        if tools and not model_with_aliases.model.supports_tools:
            continue
        extra_info = []
        if model_with_aliases.aliases:
            extra_info.append(
                "aliases: {}".format(", ".join(model_with_aliases.aliases))
            )
        model = (
            model_with_aliases.model if not async_ else model_with_aliases.async_model
        )
        output = str(model)
        if extra_info:
            output += " ({})".format(", ".join(extra_info))
        if options and model.Options.model_json_schema()["properties"]:
            output += "\n  Options:"
            for name, field in model.Options.model_json_schema()["properties"].items():
                any_of = field.get("anyOf")
                if any_of is None:
                    any_of = [{"type": field.get("type", "str")}]
                types = ", ".join(
                    [
                        _type_lookup.get(item.get("type"), item.get("type", "str"))
                        for item in any_of
                        if item.get("type") != "null"
                    ]
                )
                bits = ["\n    ", name, ": ", types]
                description = field.get("description", "")
                if description and (
                    model.__class__ not in models_that_have_shown_options
                ):
                    wrapped = textwrap.wrap(description, 70)
                    bits.append("\n      ")
                    bits.extend("\n      ".join(wrapped))
                output += "".join(bits)
            models_that_have_shown_options.add(model.__class__)
        if options and model.attachment_types:
            attachment_types = ", ".join(sorted(model.attachment_types))
            wrapper = textwrap.TextWrapper(
                width=min(max(shutil.get_terminal_size().columns, 30), 70),
                initial_indent="    ",
                subsequent_indent="    ",
            )
            output += "\n  Attachment types:\n{}".format(wrapper.fill(attachment_types))
        features = (
            []
            + (["streaming"] if model.can_stream else [])
            + (["schemas"] if model.supports_schema else [])
            + (["tools"] if model.supports_tools else [])
            + (["async"] if model_with_aliases.async_model else [])
        )
        if options and features:
            output += "\n  Features:\n{}".format(
                "\n".join("  - {}".format(feature) for feature in features)
            )
        if options and hasattr(model, "needs_key") and model.needs_key:
            output += "\n  Keys:"
            if hasattr(model, "needs_key") and model.needs_key:
                output += "\n    key: {}".format(model.needs_key)
            if hasattr(model, "key_env_var") and model.key_env_var:
                output += "\n    env_var: {}".format(model.key_env_var)
        click.echo(output)
    if not query and not options and not schemas and not model_ids:
        click.echo(f"Default: {get_default_model()}")


@models.command(name="default")
@click.argument("model", required=False)
def models_default(model):
    "Show or set the default model"
    if not model:
        click.echo(get_default_model())
        return
    # Validate it is a known model
    try:
        model = get_model(model)
        set_default_model(model.model_id)
    except KeyError:
        raise click.ClickException("Unknown model: {}".format(model))


@cli.group(
    cls=DefaultGroup,
    default="list",
    default_if_no_args=True,
)
def templates():
    "Manage stored prompt templates"


@templates.command(name="list")
def templates_list():
    "List available prompt templates"
    path = template_dir()
    pairs = []
    for file in path.glob("*.yaml"):
        name = file.stem
        try:
            template = load_template(name)
        except LoadTemplateError:
            # Skip invalid templates
            continue
        text = []
        if template.system:
            text.append(f"system: {template.system}")
            if template.prompt:
                text.append(f" prompt: {template.prompt}")
        else:
            text = [template.prompt if template.prompt else ""]
        pairs.append((name, "".join(text).replace("\n", " ")))
    try:
        max_name_len = max(len(p[0]) for p in pairs)
    except ValueError:
        return
    else:
        fmt = "{name:<" + str(max_name_len) + "} : {prompt}"
        for name, prompt in sorted(pairs):
            text = fmt.format(name=name, prompt=prompt)
            click.echo(display_truncated(text))


@templates.command(name="show")
@click.argument("name")
def templates_show(name):
    "Show the specified prompt template"
    try:
        template = load_template(name)
    except LoadTemplateError:
        raise click.ClickException(f"Template '{name}' not found or invalid")
    click.echo(
        yaml.dump(
            dict((k, v) for k, v in template.model_dump().items() if v is not None),
            indent=4,
            default_flow_style=False,
        )
    )


@templates.command(name="edit")
@click.argument("name")
def templates_edit(name):
    "Edit the specified prompt template using the default $EDITOR"
    # First ensure it exists
    path = template_dir() / f"{name}.yaml"
    if not path.exists():
        path.write_text(DEFAULT_TEMPLATE, "utf-8")
    click.edit(filename=str(path))
    # Validate that template
    load_template(name)


@templates.command(name="path")
def templates_path():
    "Output the path to the templates directory"
    click.echo(template_dir())


@templates.command(name="loaders")
def templates_loaders():
    "Show template loaders registered by plugins"
    found = False
    for prefix, loader in get_template_loaders().items():
        found = True
        docs = "Undocumented"
        if loader.__doc__:
            docs = textwrap.dedent(loader.__doc__).strip()
        click.echo(f"{prefix}:")
        click.echo(textwrap.indent(docs, "  "))
    if not found:
        click.echo("No template loaders found")


@cli.group(
    cls=DefaultGroup,
    default="list",
    default_if_no_args=True,
)
def schemas():
    "Manage stored schemas"


@schemas.command(name="list")
@click.option(
    "-p",
    "--path",
    type=click.Path(readable=True, exists=True, dir_okay=False),
    help="Path to log database",
    hidden=True,
)
@click.option(
    "-d",
    "--database",
    type=click.Path(readable=True, exists=True, dir_okay=False),
    help="Path to log database",
)
@click.option(
    "queries",
    "-q",
    "--query",
    multiple=True,
    help="Search for schemas matching this string",
)
@click.option("--full", is_flag=True, help="Output full schema contents")
@click.option("json_", "--json", is_flag=True, help="Output as JSON")
@click.option("nl", "--nl", is_flag=True, help="Output as newline-delimited JSON")
def schemas_list(path, database, queries, full, json_, nl):
    "List stored schemas"
    if database and not path:
        path = database
    path = pathlib.Path(path or logs_db_path())
    if not path.exists():
        raise click.ClickException("No log database found at {}".format(path))
    db = sqlite_utils.Database(path)
    migrate(db)

    params = []
    where_sql = ""
    if queries:
        where_bits = ["schemas.content like ?" for _ in queries]
        where_sql += " where {}".format(" and ".join(where_bits))
        params.extend("%{}%".format(q) for q in queries)

    sql = """
    select
      schemas.id,
      schemas.content,
      max(responses.datetime_utc) as recently_used,
      count(*) as times_used
    from schemas
    join responses
      on responses.schema_id = schemas.id
    {} group by responses.schema_id
    order by recently_used
    """.format(
        where_sql
    )
    rows = db.query(sql, params)

    if json_ or nl:
        for line in output_rows_as_json(rows, json_cols={"content"}, nl=nl):
            click.echo(line)
        return

    for row in rows:
        click.echo("- id: {}".format(row["id"]))
        if full:
            click.echo(
                "  schema: |\n{}".format(
                    textwrap.indent(
                        json.dumps(json.loads(row["content"]), indent=2), "    "
                    )
                )
            )
        else:
            click.echo(
                "  summary: |\n    {}".format(
                    schema_summary(json.loads(row["content"]))
                )
            )
        click.echo(
            "  usage: |\n    {} time{}, most recently {}".format(
                row["times_used"],
                "s" if row["times_used"] != 1 else "",
                row["recently_used"],
            )
        )


@schemas.command(name="show")
@click.argument("schema_id")
@click.option(
    "-p",
    "--path",
    type=click.Path(readable=True, exists=True, dir_okay=False),
    help="Path to log database",
    hidden=True,
)
@click.option(
    "-d",
    "--database",
    type=click.Path(readable=True, exists=True, dir_okay=False),
    help="Path to log database",
)
def schemas_show(schema_id, path, database):
    "Show a stored schema"
    if database and not path:
        path = database
    path = pathlib.Path(path or logs_db_path())
    if not path.exists():
        raise click.ClickException("No log database found at {}".format(path))
    db = sqlite_utils.Database(path)
    migrate(db)

    try:
        row = db["schemas"].get(schema_id)
    except sqlite_utils.db.NotFoundError:
        raise click.ClickException("Invalid schema ID")
    click.echo(json.dumps(json.loads(row["content"]), indent=2))


@schemas.command(name="dsl")
@click.argument("input")
@click.option("--multi", is_flag=True, help="Wrap in an array")
def schemas_dsl_debug(input, multi):
    """
    Convert LLM's schema DSL to a JSON schema

    \b
        llm schema dsl 'name, age int, bio: their bio'
    """
    schema = schema_dsl(input, multi)
    click.echo(json.dumps(schema, indent=2))


@cli.group(
    cls=DefaultGroup,
    default="list",
    default_if_no_args=True,
)
def tools():
    "Manage tools that can be made available to LLMs"


@tools.command(name="list")
@click.option("json_", "--json", is_flag=True, help="Output as JSON")
@click.option(
    "python_tools",
    "--functions",
    help="Python code block or file path defining functions to register as tools",
    multiple=True,
)
def tools_list(json_, python_tools):
    "List available tools that have been provided by plugins"
    tools: Dict[str, Union[Tool, Type[Toolbox]]] = get_tools()
    if python_tools:
        for code_or_path in python_tools:
            for tool in _tools_from_code(code_or_path):
                tools[tool.name] = tool

    output_tools = []
    output_toolboxes = []
    tool_objects = []
    toolbox_objects = []
    for name, tool in sorted(tools.items()):
        if isinstance(tool, Tool):
            tool_objects.append(tool)
            output_tools.append(
                {
                    "name": name,
                    "description": tool.description,
                    "arguments": tool.input_schema,
                    "plugin": tool.plugin,
                }
            )
        else:
            toolbox_objects.append(tool)
            output_toolboxes.append(
                {
                    "name": name,
                    "tools": [
                        {
                            "name": method["name"],
                            "description": method["description"],
                            "arguments": method["arguments"],
                        }
                        for method in tool.introspect_methods()
                    ],
                }
            )
    if json_:
        click.echo(
            json.dumps(
                {"tools": output_tools, "toolboxes": output_toolboxes},
                indent=2,
            )
        )
    else:
        for tool in tool_objects:
            sig = "()"
            if tool.implementation:
                sig = str(inspect.signature(tool.implementation))
            click.echo(
                "{}{}{}\n".format(
                    tool.name,
                    sig,
                    " (plugin: {})".format(tool.plugin) if tool.plugin else "",
                )
            )
            if tool.description:
                click.echo(textwrap.indent(tool.description.strip(), "  ") + "\n")
        for toolbox in toolbox_objects:
            click.echo(toolbox.name + ":\n")
            for method in toolbox.introspect_methods():
                sig = (
                    str(inspect.signature(method["implementation"]))
                    .replace("(self, ", "(")
                    .replace("(self)", "()")
                )
                click.echo(
                    "  {}{}\n".format(
                        method["name"],
                        sig,
                    )
                )
                if method["description"]:
                    click.echo(
                        textwrap.indent(method["description"].strip(), "    ") + "\n"
                    )


@cli.group(
    cls=DefaultGroup,
    default="list",
    default_if_no_args=True,
)
def aliases():
    "Manage model aliases"


@aliases.command(name="list")
@click.option("json_", "--json", is_flag=True, help="Output as JSON")
def aliases_list(json_):
    "List current aliases"
    to_output = []
    for alias, model in get_model_aliases().items():
        if alias != model.model_id:
            to_output.append((alias, model.model_id, ""))
    for alias, embedding_model in get_embedding_model_aliases().items():
        if alias != embedding_model.model_id:
            to_output.append((alias, embedding_model.model_id, "embedding"))
    if json_:
        click.echo(
            json.dumps({key: value for key, value, type_ in to_output}, indent=4)
        )
        return
    max_alias_length = max(len(a) for a, _, _ in to_output)
    fmt = "{alias:<" + str(max_alias_length) + "} : {model_id}{type_}"
    for alias, model_id, type_ in to_output:
        click.echo(
            fmt.format(
                alias=alias, model_id=model_id, type_=f" ({type_})" if type_ else ""
            )
        )


@aliases.command(name="set")
@click.argument("alias")
@click.argument("model_id", required=False)
@click.option(
    "-q",
    "--query",
    multiple=True,
    help="Set alias for model matching these strings",
)
def aliases_set(alias, model_id, query):
    """
    Set an alias for a model

    Example usage:

    \b
        llm aliases set mini gpt-4o-mini

    Alternatively you can omit the model ID and specify one or more -q options.
    The first model matching all of those query strings will be used.

    \b
        llm aliases set mini -q 4o -q mini
    """
    if not model_id:
        if not query:
            raise click.ClickException(
                "You must provide a model_id or at least one -q option"
            )
        # Search for the first model matching all query strings
        found = None
        for model_with_aliases in get_models_with_aliases():
            if all(model_with_aliases.matches(q) for q in query):
                found = model_with_aliases
                break
        if not found:
            raise click.ClickException(
                "No model found matching query: " + ", ".join(query)
            )
        model_id = found.model.model_id
        set_alias(alias, model_id)
        click.echo(
            f"Alias '{alias}' set to model '{model_id}'",
            err=True,
        )
    else:
        set_alias(alias, model_id)


@aliases.command(name="remove")
@click.argument("alias")
def aliases_remove(alias):
    """
    Remove an alias

    Example usage:

    \b
        $ llm aliases remove turbo
    """
    try:
        remove_alias(alias)
    except KeyError as ex:
        raise click.ClickException(ex.args[0])


@aliases.command(name="path")
def aliases_path():
    "Output the path to the aliases.json file"
    click.echo(user_dir() / "aliases.json")


@cli.group(
    cls=DefaultGroup,
    default="list",
    default_if_no_args=True,
)
def fragments():
    """
    Manage fragments that are stored in the database

    Fragments are reusable snippets of text that are shared across multiple prompts.
    """


@fragments.command(name="list")
@click.option(
    "queries",
    "-q",
    "--query",
    multiple=True,
    help="Search for fragments matching these strings",
)
@click.option("--aliases", is_flag=True, help="Show only fragments with aliases")
@click.option("json_", "--json", is_flag=True, help="Output as JSON")
def fragments_list(queries, aliases, json_):
    "List current fragments"
    db = sqlite_utils.Database(logs_db_path())
    migrate(db)
    params = {}
    param_count = 0
    where_bits = []
    if aliases:
        where_bits.append("fragment_aliases.alias is not null")
    for q in queries:
        param_count += 1
        p = f"p{param_count}"
        params[p] = q
        where_bits.append(
            f"""
            (fragments.hash = :{p} or fragment_aliases.alias = :{p}
            or fragments.source like '%' || :{p} || '%'
            or fragments.content like '%' || :{p} || '%')
        """
        )
    where = "\n      and\n  ".join(where_bits)
    if where:
        where = " where " + where
    sql = """
    select
        fragments.hash,
        json_group_array(fragment_aliases.alias) filter (
            where
            fragment_aliases.alias is not null
        ) as aliases,
        fragments.datetime_utc,
        fragments.source,
        fragments.content
    from
        fragments
    left join
        fragment_aliases on fragment_aliases.fragment_id = fragments.id
    {where}
    group by
        fragments.id, fragments.hash, fragments.content, fragments.datetime_utc, fragments.source
    order by fragments.datetime_utc
    """.format(
        where=where
    )
    results = list(db.query(sql, params))
    for result in results:
        result["aliases"] = json.loads(result["aliases"])
    if json_:
        click.echo(json.dumps(results, indent=4))
    else:
        yaml.add_representer(
            str,
            lambda dumper, data: dumper.represent_scalar(
                "tag:yaml.org,2002:str", data, style="|" if "\n" in data else None
            ),
        )
        for result in results:
            result["content"] = truncate_string(result["content"])
            click.echo(yaml.dump([result], sort_keys=False, width=sys.maxsize).strip())


@fragments.command(name="set")
@click.argument("alias", callback=validate_fragment_alias)
@click.argument("fragment")
def fragments_set(alias, fragment):
    """
    Set an alias for a fragment

    Accepts an alias and a file path, URL, hash or '-' for stdin

    Example usage:

    \b
        llm fragments set mydocs ./docs.md
    """
    db = sqlite_utils.Database(logs_db_path())
    migrate(db)
    try:
        resolved = resolve_fragments(db, [fragment])[0]
    except FragmentNotFound as ex:
        raise click.ClickException(str(ex))
    migrate(db)
    alias_sql = """
    insert into fragment_aliases (alias, fragment_id)
    values (:alias, :fragment_id)
    on conflict(alias) do update set
        fragment_id = excluded.fragment_id;
    """
    with db.conn:
        fragment_id = ensure_fragment(db, resolved)
        db.conn.execute(alias_sql, {"alias": alias, "fragment_id": fragment_id})


@fragments.command(name="show")
@click.argument("alias_or_hash")
def fragments_show(alias_or_hash):
    """
    Display the fragment stored under an alias or hash

    \b
        llm fragments show mydocs
    """
    db = sqlite_utils.Database(logs_db_path())
    migrate(db)
    try:
        resolved = resolve_fragments(db, [alias_or_hash])[0]
    except FragmentNotFound as ex:
        raise click.ClickException(str(ex))
    click.echo(resolved)


@fragments.command(name="remove")
@click.argument("alias", callback=validate_fragment_alias)
def fragments_remove(alias):
    """
    Remove a fragment alias

    Example usage:

    \b
        llm fragments remove docs
    """
    db = sqlite_utils.Database(logs_db_path())
    migrate(db)
    with db.conn:
        db.conn.execute(
            "delete from fragment_aliases where alias = :alias", {"alias": alias}
        )


@fragments.command(name="loaders")
def fragments_loaders():
    """Show fragment loaders registered by plugins"""
    from llm import get_fragment_loaders

    found = False
    for prefix, loader in get_fragment_loaders().items():
        if found:
            # Extra newline on all after the first
            click.echo("")
        found = True
        docs = "Undocumented"
        if loader.__doc__:
            docs = textwrap.dedent(loader.__doc__).strip()
        click.echo(f"{prefix}:")
        click.echo(textwrap.indent(docs, "  "))
    if not found:
        click.echo("No fragment loaders found")


@cli.command(name="plugins")
@click.option("--all", help="Include built-in default plugins", is_flag=True)
@click.option(
    "hooks", "--hook", help="Filter for plugins that implement this hook", multiple=True
)
def plugins_list(all, hooks):
    "List installed plugins"
    plugins = get_plugins(all)
    hooks = set(hooks)
    if hooks:
        plugins = [plugin for plugin in plugins if hooks.intersection(plugin["hooks"])]
    click.echo(json.dumps(plugins, indent=2))


def display_truncated(text):
    console_width = shutil.get_terminal_size()[0]
    if len(text) > console_width:
        return text[: console_width - 3] + "..."
    else:
        return text


@cli.command()
@click.argument("packages", nargs=-1, required=False)
@click.option(
    "-U", "--upgrade", is_flag=True, help="Upgrade packages to latest version"
)
@click.option(
    "-e",
    "--editable",
    help="Install a project in editable mode from this path",
)
@click.option(
    "--force-reinstall",
    is_flag=True,
    help="Reinstall all packages even if they are already up-to-date",
)
@click.option(
    "--no-cache-dir",
    is_flag=True,
    help="Disable the cache",
)
@click.option(
    "--pre",
    is_flag=True,
    help="Include pre-release and development versions",
)
def install(packages, upgrade, editable, force_reinstall, no_cache_dir, pre):
    """Install packages from PyPI into the same environment as LLM"""
    args = ["pip", "install"]
    if upgrade:
        args += ["--upgrade"]
    if editable:
        args += ["--editable", editable]
    if force_reinstall:
        args += ["--force-reinstall"]
    if no_cache_dir:
        args += ["--no-cache-dir"]
    if pre:
        args += ["--pre"]
    args += list(packages)
    sys.argv = args
    run_module("pip", run_name="__main__")


@cli.command()
@click.argument("packages", nargs=-1, required=True)
@click.option("-y", "--yes", is_flag=True, help="Don't ask for confirmation")
def uninstall(packages, yes):
    """Uninstall Python packages from the LLM environment"""
    sys.argv = ["pip", "uninstall"] + list(packages) + (["-y"] if yes else [])
    run_module("pip", run_name="__main__")


@cli.command()
@click.argument("collection", required=False)
@click.argument("id", required=False)
@click.option(
    "-i",
    "--input",
    type=click.Path(exists=True, readable=True, allow_dash=True),
    help="File to embed",
)
@click.option(
    "-m", "--model", help="Embedding model to use", envvar="LLM_EMBEDDING_MODEL"
)
@click.option("--store", is_flag=True, help="Store the text itself in the database")
@click.option(
    "-d",
    "--database",
    type=click.Path(file_okay=True, allow_dash=False, dir_okay=False, writable=True),
    envvar="LLM_EMBEDDINGS_DB",
)
@click.option(
    "-c",
    "--content",
    help="Content to embed",
)
@click.option("--binary", is_flag=True, help="Treat input as binary data")
@click.option(
    "--metadata",
    help="JSON object metadata to store",
    callback=json_validator("metadata"),
)
@click.option(
    "format_",
    "-f",
    "--format",
    type=click.Choice(["json", "blob", "base64", "hex"]),
    help="Output format",
)
def embed(
    collection, id, input, model, store, database, content, binary, metadata, format_
):
    """Embed text and store or return the result"""
    if collection and not id:
        raise click.ClickException("Must provide both collection and id")

    if store and not collection:
        raise click.ClickException("Must provide collection when using --store")

    # Lazy load this because we do not need it for -c or -i versions
    def get_db():
        if database:
            return sqlite_utils.Database(database)
        else:
            return sqlite_utils.Database(user_dir() / "embeddings.db")

    collection_obj = None
    model_obj = None
    if collection:
        db = get_db()
        if Collection.exists(db, collection):
            # Load existing collection and use its model
            collection_obj = Collection(collection, db)
            model_obj = collection_obj.model()
        else:
            # We will create a new one, but that means model is required
            if not model:
                model = get_default_embedding_model()
                if model is None:
                    raise click.ClickException(
                        "You need to specify an embedding model (no default model is set)"
                    )
            collection_obj = Collection(collection, db=db, model_id=model)
            model_obj = collection_obj.model()

    if model_obj is None:
        if model is None:
            model = get_default_embedding_model()
        try:
            model_obj = get_embedding_model(model)
        except UnknownModelError:
            raise click.ClickException(
                "You need to specify an embedding model (no default model is set)"
            )

    show_output = True
    if collection and (format_ is None):
        show_output = False

    # Resolve input text
    if not content:
        if not input or input == "-":
            # Read from stdin
            input_source = sys.stdin.buffer if binary else sys.stdin
            content = input_source.read()
        else:
            mode = "rb" if binary else "r"
            with open(input, mode) as f:
                content = f.read()

    if not content:
        raise click.ClickException("No content provided")

    if collection_obj:
        embedding = collection_obj.embed(id, content, metadata=metadata, store=store)
    else:
        embedding = model_obj.embed(content)

    if show_output:
        if format_ == "json" or format_ is None:
            click.echo(json.dumps(embedding))
        elif format_ == "blob":
            click.echo(encode(embedding))
        elif format_ == "base64":
            click.echo(base64.b64encode(encode(embedding)).decode("ascii"))
        elif format_ == "hex":
            click.echo(encode(embedding).hex())


@cli.command()
@click.argument("collection")
@click.argument(
    "input_path",
    type=click.Path(exists=True, dir_okay=False, allow_dash=True, readable=True),
    required=False,
)
@click.option(
    "--format",
    type=click.Choice(["json", "csv", "tsv", "nl"]),
    help="Format of input file - defaults to auto-detect",
)
@click.option(
    "--files",
    type=(click.Path(file_okay=False, dir_okay=True, allow_dash=False), str),
    multiple=True,
    help="Embed files in this directory - specify directory and glob pattern",
)
@click.option(
    "encodings",
    "--encoding",
    help="Encodings to try when reading --files",
    multiple=True,
)
@click.option("--binary", is_flag=True, help="Treat --files as binary data")
@click.option("--sql", help="Read input using this SQL query")
@click.option(
    "--attach",
    type=(str, click.Path(file_okay=True, dir_okay=False, allow_dash=False)),
    multiple=True,
    help="Additional databases to attach - specify alias and file path",
)
@click.option(
    "--batch-size", type=int, help="Batch size to use when running embeddings"
)
@click.option("--prefix", help="Prefix to add to the IDs", default="")
@click.option(
    "-m", "--model", help="Embedding model to use", envvar="LLM_EMBEDDING_MODEL"
)
@click.option(
    "--prepend",
    help="Prepend this string to all content before embedding",
)
@click.option("--store", is_flag=True, help="Store the text itself in the database")
@click.option(
    "-d",
    "--database",
    type=click.Path(file_okay=True, allow_dash=False, dir_okay=False, writable=True),
    envvar="LLM_EMBEDDINGS_DB",
)
def embed_multi(
    collection,
    input_path,
    format,
    files,
    encodings,
    binary,
    sql,
    attach,
    batch_size,
    prefix,
    model,
    prepend,
    store,
    database,
):
    """
    Store embeddings for multiple strings at once in the specified collection.

    Input data can come from one of three sources:

    \b
    1. A CSV, TSV, JSON or JSONL file:
       - CSV/TSV: First column is ID, remaining columns concatenated as content
       - JSON: Array of objects with "id" field and content fields
       - JSONL: Newline-delimited JSON objects

    \b
       Examples:
         llm embed-multi docs input.csv
         cat data.json | llm embed-multi docs -
         llm embed-multi docs input.json --format json

    \b
    2. A SQL query against a SQLite database:
       - First column returned is used as ID
       - Other columns concatenated to form content

    \b
       Examples:
         llm embed-multi docs --sql "SELECT id, title, body FROM posts"
         llm embed-multi docs --attach blog blog.db --sql "SELECT id, content FROM blog.posts"

    \b
    3. Files in directories matching glob patterns:
       - Each file becomes one embedding
       - Relative file paths become IDs

    \b
       Examples:
         llm embed-multi docs --files docs '**/*.md'
         llm embed-multi images --files photos '*.jpg' --binary
         llm embed-multi texts --files texts '*.txt' --encoding utf-8 --encoding latin-1
    """
    if binary and not files:
        raise click.UsageError("--binary must be used with --files")
    if binary and encodings:
        raise click.UsageError("--binary cannot be used with --encoding")
    if not input_path and not sql and not files:
        raise click.UsageError("Either --sql or input path or --files is required")

    if files:
        if input_path or sql or format:
            raise click.UsageError(
                "Cannot use --files with --sql, input path or --format"
            )

    if database:
        db = sqlite_utils.Database(database)
    else:
        db = sqlite_utils.Database(user_dir() / "embeddings.db")

    for alias, attach_path in attach:
        db.attach(alias, attach_path)

    try:
        collection_obj = Collection(
            collection, db=db, model_id=model or get_default_embedding_model()
        )
    except ValueError:
        raise click.ClickException(
            "You need to specify an embedding model (no default model is set)"
        )

    expected_length = None
    if files:
        encodings = encodings or ("utf-8", "latin-1")

        def count_files():
            i = 0
            for directory, pattern in files:
                for path in pathlib.Path(directory).glob(pattern):
                    i += 1
            return i

        def iterate_files():
            for directory, pattern in files:
                p = pathlib.Path(directory)
                if not p.exists() or not p.is_dir():
                    # fixes issue/274 - raise error if directory does not exist
                    raise click.UsageError(f"Invalid directory: {directory}")
                for path in pathlib.Path(directory).glob(pattern):
                    if path.is_dir():
                        continue  # fixed issue/280 - skip directories
                    relative = path.relative_to(directory)
                    content = None
                    if binary:
                        content = path.read_bytes()
                    else:
                        for encoding in encodings:
                            try:
                                content = path.read_text(encoding=encoding)
                            except UnicodeDecodeError:
                                continue
                    if content is None:
                        # Log to stderr
                        click.echo(
                            "Could not decode text in file {}".format(path),
                            err=True,
                        )
                    else:
                        yield {"id": str(relative), "content": content}

        expected_length = count_files()
        rows = iterate_files()
    elif sql:
        rows = db.query(sql)
        count_sql = "select count(*) as c from ({})".format(sql)
        expected_length = next(db.query(count_sql))["c"]
    else:

        def load_rows(fp):
            return rows_from_file(fp, Format[format.upper()] if format else None)[0]

        try:
            if input_path != "-":
                # Read the file twice - first time is to get a count
                expected_length = 0
                with open(input_path, "rb") as fp:
                    for _ in load_rows(fp):
                        expected_length += 1

            rows = load_rows(
                open(input_path, "rb")
                if input_path != "-"
                else io.BufferedReader(sys.stdin.buffer)
            )
        except json.JSONDecodeError as ex:
            raise click.ClickException(str(ex))

    with click.progressbar(
        rows, label="Embedding", show_percent=True, length=expected_length
    ) as rows:

        def tuples() -> Iterable[Tuple[str, Union[bytes, str]]]:
            for row in rows:
                values = list(row.values())
                id: str = prefix + str(values[0])
                content: Optional[Union[bytes, str]] = None
                if binary:
                    content = cast(bytes, values[1])
                else:
                    content = " ".join(v or "" for v in values[1:])
                if prepend and isinstance(content, str):
                    content = prepend + content
                yield id, content or ""

        embed_kwargs = {"store": store}
        if batch_size:
            embed_kwargs["batch_size"] = batch_size
        collection_obj.embed_multi(tuples(), **embed_kwargs)


@cli.command()
@click.argument("collection")
@click.argument("id", required=False)
@click.option(
    "-i",
    "--input",
    type=click.Path(exists=True, readable=True, allow_dash=True),
    help="File to embed for comparison",
)
@click.option("-c", "--content", help="Content to embed for comparison")
@click.option("--binary", is_flag=True, help="Treat input as binary data")
@click.option(
    "-n", "--number", type=int, default=10, help="Number of results to return"
)
@click.option("-p", "--plain", is_flag=True, help="Output in plain text format")
@click.option(
    "-d",
    "--database",
    type=click.Path(file_okay=True, allow_dash=False, dir_okay=False, writable=True),
    envvar="LLM_EMBEDDINGS_DB",
)
@click.option("--prefix", help="Just IDs with this prefix", default="")
def similar(collection, id, input, content, binary, number, plain, database, prefix):
    """
    Return top N similar IDs from a collection using cosine similarity.

    Example usage:

    \b
        llm similar my-collection -c "I like cats"

    Or to find content similar to a specific stored ID:

    \b
        llm similar my-collection 1234
    """
    if not id and not content and not input:
        raise click.ClickException("Must provide content or an ID for the comparison")

    if database:
        db = sqlite_utils.Database(database)
    else:
        db = sqlite_utils.Database(user_dir() / "embeddings.db")

    if not db["embeddings"].exists():
        raise click.ClickException("No embeddings table found in database")

    try:
        collection_obj = Collection(collection, db, create=False)
    except Collection.DoesNotExist:
        raise click.ClickException("Collection does not exist")

    if id:
        try:
            results = collection_obj.similar_by_id(id, number, prefix=prefix)
        except Collection.DoesNotExist:
            raise click.ClickException("ID not found in collection")
    else:
        # Resolve input text
        if not content:
            if not input or input == "-":
                # Read from stdin
                input_source = sys.stdin.buffer if binary else sys.stdin
                content = input_source.read()
            else:
                mode = "rb" if binary else "r"
                with open(input, mode) as f:
                    content = f.read()
        if not content:
            raise click.ClickException("No content provided")
        results = collection_obj.similar(content, number, prefix=prefix)

    for result in results:
        if plain:
            click.echo(f"{result.id} ({result.score})\n")
            if result.content:
                click.echo(textwrap.indent(result.content, "  "))
            if result.metadata:
                click.echo(textwrap.indent(json.dumps(result.metadata), "  "))
            click.echo("")
        else:
            click.echo(json.dumps(asdict(result)))


@cli.group(
    cls=DefaultGroup,
    default="list",
    default_if_no_args=True,
)
def embed_models():
    "Manage available embedding models"


@embed_models.command(name="list")
@click.option(
    "-q",
    "--query",
    multiple=True,
    help="Search for embedding models matching these strings",
)
def embed_models_list(query):
    "List available embedding models"
    output = []
    for model_with_aliases in get_embedding_models_with_aliases():
        if query:
            if not all(model_with_aliases.matches(q) for q in query):
                continue
        s = str(model_with_aliases.model)
        if model_with_aliases.aliases:
            s += " (aliases: {})".format(", ".join(model_with_aliases.aliases))
        output.append(s)
    click.echo("\n".join(output))


@embed_models.command(name="default")
@click.argument("model", required=False)
@click.option(
    "--remove-default", is_flag=True, help="Reset to specifying no default model"
)
def embed_models_default(model, remove_default):
    "Show or set the default embedding model"
    if not model and not remove_default:
        default = get_default_embedding_model()
        if default is None:
            click.echo("<No default embedding model set>", err=True)
        else:
            click.echo(default)
        return
    # Validate it is a known model
    try:
        if remove_default:
            set_default_embedding_model(None)
        else:
            model = get_embedding_model(model)
            set_default_embedding_model(model.model_id)
    except KeyError:
        raise click.ClickException("Unknown embedding model: {}".format(model))


@cli.group(
    cls=DefaultGroup,
    default="list",
    default_if_no_args=True,
)
def collections():
    "View and manage collections of embeddings"


@collections.command(name="path")
def collections_path():
    "Output the path to the embeddings database"
    click.echo(user_dir() / "embeddings.db")


@collections.command(name="list")
@click.option(
    "-d",
    "--database",
    type=click.Path(file_okay=True, allow_dash=False, dir_okay=False, writable=True),
    envvar="LLM_EMBEDDINGS_DB",
    help="Path to embeddings database",
)
@click.option("json_", "--json", is_flag=True, help="Output as JSON")
def embed_db_collections(database, json_):
    "View a list of collections"
    database = database or (user_dir() / "embeddings.db")
    db = sqlite_utils.Database(str(database))
    if not db["collections"].exists():
        raise click.ClickException("No collections table found in {}".format(database))
    rows = db.query(
        """
    select
        collections.name,
        collections.model,
        count(embeddings.id) as num_embeddings
    from
        collections left join embeddings
        on collections.id = embeddings.collection_id
    group by
        collections.name, collections.model
    """
    )
    if json_:
        click.echo(json.dumps(list(rows), indent=4))
    else:
        for row in rows:
            click.echo("{}: {}".format(row["name"], row["model"]))
            click.echo(
                "  {} embedding{}".format(
                    row["num_embeddings"], "s" if row["num_embeddings"] != 1 else ""
                )
            )


@collections.command(name="delete")
@click.argument("collection")
@click.option(
    "-d",
    "--database",
    type=click.Path(file_okay=True, allow_dash=False, dir_okay=False, writable=True),
    envvar="LLM_EMBEDDINGS_DB",
    help="Path to embeddings database",
)
def collections_delete(collection, database):
    """
    Delete the specified collection

    Example usage:

    \b
        llm collections delete my-collection
    """
    database = database or (user_dir() / "embeddings.db")
    db = sqlite_utils.Database(str(database))
    try:
        collection_obj = Collection(collection, db, create=False)
    except Collection.DoesNotExist:
        raise click.ClickException("Collection does not exist")
    collection_obj.delete()


@models.group(
    cls=DefaultGroup,
    default="list",
    default_if_no_args=True,
)
def options():
    "Manage default options for models"


@options.command(name="list")
def options_list():
    """
    List default options for all models

    Example usage:

    \b
        llm models options list
    """
    options = get_all_model_options()
    if not options:
        click.echo("No default options set for any models.", err=True)
        return

    for model_id, model_options in options.items():
        click.echo(f"{model_id}:")
        for key, value in model_options.items():
            click.echo(f"  {key}: {value}")


@options.command(name="show")
@click.argument("model")
def options_show(model):
    """
    List default options set for a specific model

    Example usage:

    \b
        llm models options show gpt-4o
    """
    import llm

    try:
        # Resolve alias to model ID
        model_obj = llm.get_model(model)
        model_id = model_obj.model_id
    except llm.UnknownModelError:
        # Use as-is if not found
        model_id = model

    options = get_model_options(model_id)
    if not options:
        click.echo(f"No default options set for model '{model_id}'.", err=True)
        return

    for key, value in options.items():
        click.echo(f"{key}: {value}")


@options.command(name="set")
@click.argument("model")
@click.argument("key")
@click.argument("value")
def options_set(model, key, value):
    """
    Set a default option for a model

    Example usage:

    \b
        llm models options set gpt-4o temperature 0.5
    """
    import llm

    try:
        # Resolve alias to model ID
        model_obj = llm.get_model(model)
        model_id = model_obj.model_id

        # Validate option against model schema
        try:
            # Create a test Options object to validate
            test_options = {key: value}
            model_obj.Options(**test_options)
        except pydantic.ValidationError as ex:
            raise click.ClickException(render_errors(ex.errors()))

    except llm.UnknownModelError:
        # Use as-is if not found
        model_id = model

    set_model_option(model_id, key, value)
    click.echo(f"Set default option {key}={value} for model {model_id}", err=True)


@options.command(name="clear")
@click.argument("model")
@click.argument("key", required=False)
def options_clear(model, key):
    """
    Clear default option(s) for a model

    Example usage:

    \b
        llm models options clear gpt-4o
        # Or for a single option
        llm models options clear gpt-4o temperature
    """
    import llm

    try:
        # Resolve alias to model ID
        model_obj = llm.get_model(model)
        model_id = model_obj.model_id
    except llm.UnknownModelError:
        # Use as-is if not found
        model_id = model

    cleared_keys = []
    if not key:
        cleared_keys = list(get_model_options(model_id).keys())
        for key_ in cleared_keys:
            clear_model_option(model_id, key_)
    else:
        cleared_keys.append(key)
        clear_model_option(model_id, key)
    if cleared_keys:
        if len(cleared_keys) == 1:
            click.echo(f"Cleared option '{cleared_keys[0]}' for model {model_id}")
        else:
            click.echo(
                f"Cleared {', '.join(cleared_keys)} options for model {model_id}"
            )


def template_dir():
    path = user_dir() / "templates"
    path.mkdir(parents=True, exist_ok=True)
    return path


def logs_db_path():
    return user_dir() / "logs.db"


def get_history(chat_id):
    if chat_id is None:
        return None, []
    log_path = logs_db_path()
    db = sqlite_utils.Database(log_path)
    migrate(db)
    if chat_id == -1:
        # Return the most recent chat
        last_row = list(db["logs"].rows_where(order_by="-id", limit=1))
        if last_row:
            chat_id = last_row[0].get("chat_id") or last_row[0].get("id")
        else:  # Database is empty
            return None, []
    rows = db["logs"].rows_where(
        "id = ? or chat_id = ?", [chat_id, chat_id], order_by="id"
    )
    return chat_id, rows


def render_errors(errors):
    output = []
    for error in errors:
        output.append(", ".join(error["loc"]))
        output.append("  " + error["msg"])
    return "\n".join(output)


load_plugins()

pm.hook.register_commands(cli=cli)


def _human_readable_size(size_bytes):
    if size_bytes == 0:
        return "0B"

    size_name = ("B", "KB", "MB", "GB", "TB", "PB", "EB", "ZB", "YB")
    i = 0

    while size_bytes >= 1024 and i < len(size_name) - 1:
        size_bytes /= 1024.0
        i += 1

    return "{:.2f}{}".format(size_bytes, size_name[i])


def logs_on():
    return not (user_dir() / "logs-off").exists()


def get_all_model_options() -> dict:
    """
    Get all default options for all models
    """
    path = user_dir() / "model_options.json"
    if not path.exists():
        return {}

    try:
        options = json.loads(path.read_text())
    except json.JSONDecodeError:
        return {}

    return options


def get_model_options(model_id: str) -> dict:
    """
    Get default options for a specific model

    Args:
        model_id: Return options for model with this ID

    Returns:
        A dictionary of model options
    """
    path = user_dir() / "model_options.json"
    if not path.exists():
        return {}

    try:
        options = json.loads(path.read_text())
    except json.JSONDecodeError:
        return {}

    return options.get(model_id, {})


def set_model_option(model_id: str, key: str, value: Any) -> None:
    """
    Set a default option for a model.

    Args:
        model_id: The model ID
        key: The option key
        value: The option value
    """
    path = user_dir() / "model_options.json"
    if path.exists():
        try:
            options = json.loads(path.read_text())
        except json.JSONDecodeError:
            options = {}
    else:
        options = {}

    # Ensure the model has an entry
    if model_id not in options:
        options[model_id] = {}

    # Set the option
    options[model_id][key] = value

    # Save the options
    path.write_text(json.dumps(options, indent=2))


def clear_model_option(model_id: str, key: str) -> None:
    """
    Clear a model option

    Args:
        model_id: The model ID
        key: Key to clear
    """
    path = user_dir() / "model_options.json"
    if not path.exists():
        return

    try:
        options = json.loads(path.read_text())
    except json.JSONDecodeError:
        return

    if model_id not in options:
        return

    if key in options[model_id]:
        del options[model_id][key]
        if not options[model_id]:
            del options[model_id]

    path.write_text(json.dumps(options, indent=2))


class LoadTemplateError(ValueError):
    pass


def _parse_yaml_template(name, content):
    try:
        loaded = yaml.safe_load(content)
    except yaml.YAMLError as ex:
        raise LoadTemplateError("Invalid YAML: {}".format(str(ex)))
    if isinstance(loaded, str):
        return Template(name=name, prompt=loaded)
    loaded["name"] = name
    try:
        return Template(**loaded)
    except pydantic.ValidationError as ex:
        msg = "A validation error occurred:\n"
        msg += render_errors(ex.errors())
        raise LoadTemplateError(msg)


def load_template(name: str) -> Template:
    "Load template, or raise LoadTemplateError(msg)"
    if name.startswith("https://") or name.startswith("http://"):
        response = httpx.get(name)
        try:
            response.raise_for_status()
        except httpx.HTTPStatusError as ex:
            raise LoadTemplateError("Could not load template {}: {}".format(name, ex))
        return _parse_yaml_template(name, response.text)

    potential_path = pathlib.Path(name)

    if has_plugin_prefix(name) and not potential_path.exists():
        prefix, rest = name.split(":", 1)
        loaders = get_template_loaders()
        if prefix not in loaders:
            raise LoadTemplateError("Unknown template prefix: {}".format(prefix))
        loader = loaders[prefix]
        try:
            return loader(rest)
        except Exception as ex:
            raise LoadTemplateError("Could not load template {}: {}".format(name, ex))

    # Try local file
    if potential_path.exists():
        path = potential_path
    else:
        # Look for template in template_dir()
        path = template_dir() / f"{name}.yaml"
    if not path.exists():
        raise LoadTemplateError(f"Invalid template: {name}")
    content = path.read_text()
    template_obj = _parse_yaml_template(name, content)
    # We trust functions here because they came from the filesystem
    template_obj._functions_is_trusted = True
    return template_obj


def _tools_from_code(code_or_path: str) -> List[Tool]:
    """
    Treat all Python functions in the code as tools
    """
    if "\n" not in code_or_path and code_or_path.endswith(".py"):
        try:
            code_or_path = pathlib.Path(code_or_path).read_text()
        except FileNotFoundError:
            raise click.ClickException("File not found: {}".format(code_or_path))
    namespace: Dict[str, Any] = {}
    tools = []
    try:
        exec(code_or_path, namespace)
    except SyntaxError as ex:
        raise click.ClickException("Error in --functions definition: {}".format(ex))
    # Register all callables in the locals dict:
    for name, value in namespace.items():
        if callable(value) and not name.startswith("_"):
            tools.append(Tool.function(value))
    return tools


def _debug_tool_call(_, tool_call, tool_result):
    click.echo(
        click.style(
            "\nTool call: {}({})".format(tool_call.name, tool_call.arguments),
            fg="yellow",
            bold=True,
        ),
        err=True,
    )
    output = ""
    attachments = ""
    if tool_result.attachments:
        attachments += "\nAttachments:\n"
        for attachment in tool_result.attachments:
            attachments += f"  {repr(attachment)}\n"

    try:
        output = json.dumps(json.loads(tool_result.output), indent=2)
    except ValueError:
        output = tool_result.output
    output += attachments
    click.echo(
        click.style(
            textwrap.indent(output, "  ") + "\n",
            fg="green",
            bold=True,
        ),
        err=True,
    )


def _approve_tool_call(_, tool_call):
    click.echo(
        click.style(
            "Tool call: {}({})".format(tool_call.name, tool_call.arguments),
            fg="yellow",
            bold=True,
        ),
        err=True,
    )
    if not click.confirm("Approve tool call?"):
        raise CancelToolCall("User cancelled tool call")


def _gather_tools(
    tool_specs: List[str], python_tools: List[str]
) -> List[Union[Tool, Type[Toolbox]]]:
    tools: List[Union[Tool, Type[Toolbox]]] = []
    if python_tools:
        for code_or_path in python_tools:
            tools.extend(_tools_from_code(code_or_path))
    registered_tools = get_tools()
    registered_classes = dict(
        (key, value)
        for key, value in registered_tools.items()
        if inspect.isclass(value)
    )
    bad_tools = [
        tool for tool in tool_specs if tool.split("(")[0] not in registered_tools
    ]
    if bad_tools:
        # Are any of them toolbox tools?
        bad_tool_classes = list(
            set(
                bad_tool.split("_")[0]
                for bad_tool in bad_tools
                if bad_tool[0].isupper()
            )
        )
        if bad_tool_classes:
            raise click.ClickException(
                "Toolbox tools ({}) are not yet supported with llm -c".format(
                    ", ".join(bad_tool_classes)
                )
            )
        else:
            raise click.ClickException(
                "Tool(s) {} not found. Available tools: {}".format(
                    ", ".join(bad_tools), ", ".join(registered_tools.keys())
                )
            )
    for tool_spec in tool_specs:
        if not tool_spec[0].isupper():
            # It's a function
            tools.append(registered_tools[tool_spec])
        else:
            # It's a class
            tools.append(instantiate_from_spec(registered_classes, tool_spec))
    return tools


def _get_conversation_tools(conversation, tools):
    if conversation and not tools and conversation.responses:
        # Copy plugin tools from first response in conversation
        initial_tools = conversation.responses[0].prompt.tools
        if initial_tools:
            # Only tools from plugins:
            return [tool.name for tool in initial_tools if tool.plugin]<|MERGE_RESOLUTION|>--- conflicted
+++ resolved
@@ -2095,11 +2095,7 @@
                             desc += f"<{attachment['content_length']:,} bytes>"
                         attachments += "\n    - {}".format(desc)
                     click.echo(
-<<<<<<< HEAD
-                        "- **{}**:{}<br>\n{}".format(
-=======
                         "- **{}**: `{}`<br>\n{}{}".format(
->>>>>>> e6dcd414
                             tool_result["name"],
                             (
                                 " `{}`".format(tool_result["tool_call_id"])
