import asyncio
import click
from click_default_group import DefaultGroup
from dataclasses import asdict
import io
import json
import os
from llm import (
    Attachment,
    AsyncConversation,
    AsyncKeyModel,
    AsyncResponse,
    CancelToolCall,
    Collection,
    Conversation,
    Fragment,
    Response,
    Template,
    Tool,
    UnknownModelError,
    KeyModel,
    encode,
    get_async_model,
    get_default_model,
    get_default_embedding_model,
    get_embedding_models_with_aliases,
    get_embedding_model_aliases,
    get_embedding_model,
    get_plugins,
    get_tools,
    get_fragment_loaders,
    get_template_loaders,
    get_model,
    get_model_aliases,
    get_models_with_aliases,
    user_dir,
    set_alias,
    set_default_model,
    set_default_embedding_model,
    remove_alias,
)
from llm.models import _BaseConversation, ChainResponse

from .migrations import migrate
from .plugins import pm, load_plugins
from .utils import (
    ensure_fragment,
    extract_fenced_code_block,
    find_unused_key,
    has_plugin_prefix,
    make_schema_id,
    maybe_fenced_code,
    mimetype_from_path,
    mimetype_from_string,
    multi_schema,
    output_rows_as_json,
    resolve_schema_input,
    schema_dsl,
    schema_summary,
    token_usage_string,
    truncate_string,
)
import base64
import httpx
import inspect
import pathlib
import pydantic
import re
import readline
from runpy import run_module
import shutil
import sqlite_utils
from sqlite_utils.utils import rows_from_file, Format
import sys
import textwrap
from typing import cast, Dict, Optional, Iterable, List, Union, Tuple, Any
import warnings
import yaml

warnings.simplefilter("ignore", ResourceWarning)

DEFAULT_TEMPLATE = "prompt: "


class FragmentNotFound(Exception):
    pass


def validate_fragment_alias(ctx, param, value):
    if not re.match(r"^[a-zA-Z0-9_-]+$", value):
        raise click.BadParameter("Fragment alias must be alphanumeric")
    return value


def resolve_fragments(
    db: sqlite_utils.Database, fragments: Iterable[str], allow_attachments: bool = False
) -> List[Union[Fragment, Attachment]]:
    """
    Resolve fragment strings into a mixed of llm.Fragment() and llm.Attachment() objects.
    """

    def _load_by_alias(fragment: str) -> Tuple[Optional[str], Optional[str]]:
        rows = list(
            db.query(
                """
                select content, source from fragments
                left join fragment_aliases on fragments.id = fragment_aliases.fragment_id
                where alias = :alias or hash = :alias limit 1
                """,
                {"alias": fragment},
            )
        )
        if rows:
            row = rows[0]
            return row["content"], row["source"]
        return None, None

    # The fragment strings could be URLs or paths or plugin references
    resolved: List[Union[Fragment, Attachment]] = []
    for fragment in fragments:
        if fragment.startswith("http://") or fragment.startswith("https://"):
            client = httpx.Client(follow_redirects=True, max_redirects=3)
            response = client.get(fragment)
            response.raise_for_status()
            resolved.append(Fragment(response.text, fragment))
        elif fragment == "-":
            resolved.append(Fragment(sys.stdin.read(), "-"))
        elif has_plugin_prefix(fragment):
            prefix, rest = fragment.split(":", 1)
            loaders = get_fragment_loaders()
            if prefix not in loaders:
                raise FragmentNotFound("Unknown fragment prefix: {}".format(prefix))
            loader = loaders[prefix]
            try:
                result = loader(rest)
                if not isinstance(result, list):
                    result = [result]
                if not allow_attachments and any(
                    isinstance(r, Attachment) for r in result
                ):
                    raise FragmentNotFound(
                        "Fragment loader {} returned a disallowed attachment".format(
                            prefix
                        )
                    )
                resolved.extend(result)
            except Exception as ex:
                raise FragmentNotFound(
                    "Could not load fragment {}: {}".format(fragment, ex)
                )
        else:
            # Try from the DB
            content, source = _load_by_alias(fragment)
            if content is not None:
                resolved.append(Fragment(content, source))
            else:
                # Now try path
                path = pathlib.Path(fragment)
                if path.exists():
                    resolved.append(Fragment(path.read_text(), str(path.resolve())))
                else:
                    raise FragmentNotFound(f"Fragment '{fragment}' not found")
    return resolved


def process_fragments_in_chat(
    db: sqlite_utils.Database, prompt: str
) -> tuple[str, list[Fragment], list[Attachment]]:
    """
    Process any !fragment commands in a chat prompt and return the modified prompt plus resolved fragments and attachments.
    """
    prompt_lines = []
    fragments = []
    attachments = []
    for line in prompt.splitlines():
        if line.startswith("!fragment "):
            try:
                fragment_strs = line.strip().removeprefix("!fragment ").split()
                fragments_and_attachments = resolve_fragments(
                    db, fragments=fragment_strs, allow_attachments=True
                )
                fragments += [
                    fragment
                    for fragment in fragments_and_attachments
                    if isinstance(fragment, Fragment)
                ]
                attachments += [
                    attachment
                    for attachment in fragments_and_attachments
                    if isinstance(attachment, Attachment)
                ]
            except FragmentNotFound as ex:
                raise click.ClickException(str(ex))
        else:
            prompt_lines.append(line)
    return "\n".join(prompt_lines), fragments, attachments


class AttachmentError(Exception):
    """Exception raised for errors in attachment resolution."""

    pass


def resolve_attachment(value):
    """
    Resolve an attachment from a string value which could be:
    - "-" for stdin
    - A URL
    - A file path

    Returns an Attachment object.
    Raises AttachmentError if the attachment cannot be resolved.
    """
    if value == "-":
        content = sys.stdin.buffer.read()
        # Try to guess type
        mimetype = mimetype_from_string(content)
        if mimetype is None:
            raise AttachmentError("Could not determine mimetype of stdin")
        return Attachment(type=mimetype, path=None, url=None, content=content)

    if "://" in value:
        # Confirm URL exists and try to guess type
        try:
            response = httpx.head(value)
            response.raise_for_status()
            mimetype = response.headers.get("content-type")
        except httpx.HTTPError as ex:
            raise AttachmentError(str(ex))
        return Attachment(type=mimetype, path=None, url=value, content=None)

    # Check that the file exists
    path = pathlib.Path(value)
    if not path.exists():
        raise AttachmentError(f"File {value} does not exist")
    path = path.resolve()

    # Try to guess type
    mimetype = mimetype_from_path(str(path))
    if mimetype is None:
        raise AttachmentError(f"Could not determine mimetype of {value}")

    return Attachment(type=mimetype, path=str(path), url=None, content=None)


class AttachmentType(click.ParamType):
    name = "attachment"

    def convert(self, value, param, ctx):
        try:
            return resolve_attachment(value)
        except AttachmentError as e:
            self.fail(str(e), param, ctx)


def resolve_attachment_with_type(value: str, mimetype: str) -> Attachment:
    if "://" in value:
        attachment = Attachment(mimetype, None, value, None)
    elif value == "-":
        content = sys.stdin.buffer.read()
        attachment = Attachment(mimetype, None, None, content)
    else:
        # Look for file
        path = pathlib.Path(value)
        if not path.exists():
            raise click.BadParameter(f"File {value} does not exist")
        path = path.resolve()
        attachment = Attachment(mimetype, str(path), None, None)
    return attachment


def attachment_types_callback(ctx, param, values) -> List[Attachment]:
    collected = []
    for value, mimetype in values:
        collected.append(resolve_attachment_with_type(value, mimetype))
    return collected


def json_validator(object_name):
    def validator(ctx, param, value):
        if value is None:
            return value
        try:
            obj = json.loads(value)
            if not isinstance(obj, dict):
                raise click.BadParameter(f"{object_name} must be a JSON object")
            return obj
        except json.JSONDecodeError:
            raise click.BadParameter(f"{object_name} must be valid JSON")

    return validator


def schema_option(fn):
    click.option(
        "schema_input",
        "--schema",
        help="JSON schema, filepath or ID",
    )(fn)
    return fn


@click.group(
    cls=DefaultGroup,
    default="prompt",
    default_if_no_args=True,
)
@click.version_option()
def cli():
    """
    Access Large Language Models from the command-line

    Documentation: https://llm.datasette.io/

    LLM can run models from many different providers. Consult the
    plugin directory for a list of available models:

    https://llm.datasette.io/en/stable/plugins/directory.html

    To get started with OpenAI, obtain an API key from them and:

    \b
        $ llm keys set openai
        Enter key: ...

    Then execute a prompt like this:

        llm 'Five outrageous names for a pet pelican'

    For a full list of prompting options run:

        llm prompt --help
    """


@cli.command(name="prompt")
@click.argument("prompt", required=False)
@click.option("-s", "--system", help="System prompt to use")
@click.option("model_id", "-m", "--model", help="Model to use", envvar="LLM_MODEL")
@click.option(
    "-d",
    "--database",
    type=click.Path(readable=True, dir_okay=False),
    help="Path to log database",
)
@click.option(
    "queries",
    "-q",
    "--query",
    multiple=True,
    help="Use first model matching these strings",
)
@click.option(
    "attachments",
    "-a",
    "--attachment",
    type=AttachmentType(),
    multiple=True,
    help="Attachment path or URL or -",
)
@click.option(
    "attachment_types",
    "--at",
    "--attachment-type",
    type=(str, str),
    multiple=True,
    callback=attachment_types_callback,
    help="\b\nAttachment with explicit mimetype,\n--at image.jpg image/jpeg",
)
@click.option(
    "tools",
    "-T",
    "--tool",
    multiple=True,
    help="Name of a tool to make available to the model",
)
@click.option(
    "python_tools",
    "--functions",
    help="Python code block or file path defining functions to register as tools",
    multiple=True,
)
@click.option(
    "tools_debug",
    "--td",
    "--tools-debug",
    is_flag=True,
    help="Show full details of tool executions",
    envvar="LLM_TOOLS_DEBUG",
)
@click.option(
    "tools_approve",
    "--ta",
    "--tools-approve",
    is_flag=True,
    help="Manually approve every tool execution",
)
@click.option(
    "chain_limit",
    "--cl",
    "--chain-limit",
    type=int,
    default=5,
    help="How many chained tool responses to allow, default 5, set 0 for unlimited",
)
@click.option(
    "options",
    "-o",
    "--option",
    type=(str, str),
    multiple=True,
    help="key/value options for the model",
)
@schema_option
@click.option(
    "--schema-multi",
    help="JSON schema to use for multiple results",
)
@click.option(
    "fragments",
    "-f",
    "--fragment",
    multiple=True,
    help="Fragment (alias, URL, hash or file path) to add to the prompt",
)
@click.option(
    "system_fragments",
    "--sf",
    "--system-fragment",
    multiple=True,
    help="Fragment to add to system prompt",
)
@click.option("-t", "--template", help="Template to use")
@click.option(
    "-p",
    "--param",
    multiple=True,
    type=(str, str),
    help="Parameters for template",
)
@click.option("--no-stream", is_flag=True, help="Do not stream output")
@click.option("-n", "--no-log", is_flag=True, help="Don't log to database")
@click.option("--log", is_flag=True, help="Log prompt and response to the database")
@click.option(
    "_continue",
    "-c",
    "--continue",
    is_flag=True,
    flag_value=-1,
    help="Continue the most recent conversation.",
)
@click.option(
    "conversation_id",
    "--cid",
    "--conversation",
    help="Continue the conversation with the given ID.",
)
@click.option("--key", help="API key to use")
@click.option("--save", help="Save prompt with this template name")
@click.option("async_", "--async", is_flag=True, help="Run prompt asynchronously")
@click.option("-u", "--usage", is_flag=True, help="Show token usage")
@click.option("-x", "--extract", is_flag=True, help="Extract first fenced code block")
@click.option(
    "extract_last",
    "--xl",
    "--extract-last",
    is_flag=True,
    help="Extract last fenced code block",
)
def prompt(
    prompt,
    system,
    model_id,
    database,
    queries,
    attachments,
    attachment_types,
    tools,
    python_tools,
    tools_debug,
    tools_approve,
    chain_limit,
    options,
    schema_input,
    schema_multi,
    fragments,
    system_fragments,
    template,
    param,
    no_stream,
    no_log,
    log,
    _continue,
    conversation_id,
    key,
    save,
    async_,
    usage,
    extract,
    extract_last,
):
    """
    Execute a prompt

    Documentation: https://llm.datasette.io/en/stable/usage.html

    Examples:

    \b
        llm 'Capital of France?'
        llm 'Capital of France?' -m gpt-4o
        llm 'Capital of France?' -s 'answer in Spanish'

    Multi-modal models can be called with attachments like this:

    \b
        llm 'Extract text from this image' -a image.jpg
        llm 'Describe' -a https://static.simonwillison.net/static/2024/pelicans.jpg
        cat image | llm 'describe image' -a -
        # With an explicit mimetype:
        cat image | llm 'describe image' --at - image/jpeg

    The -x/--extract option returns just the content of the first ``` fenced code
    block, if one is present. If none are present it returns the full response.

    \b
        llm 'JavaScript function for reversing a string' -x
    """
    if log and no_log:
        raise click.ClickException("--log and --no-log are mutually exclusive")

    log_path = pathlib.Path(database) if database else logs_db_path()
    (log_path.parent).mkdir(parents=True, exist_ok=True)
    db = sqlite_utils.Database(log_path)
    migrate(db)

    if queries and not model_id:
        # Use -q options to find model with shortest model_id
        matches = []
        for model_with_aliases in get_models_with_aliases():
            if all(model_with_aliases.matches(q) for q in queries):
                matches.append(model_with_aliases.model.model_id)
        if not matches:
            raise click.ClickException(
                "No model found matching queries {}".format(", ".join(queries))
            )
        model_id = min(matches, key=len)

    if schema_multi:
        schema_input = schema_multi

    schema = resolve_schema_input(db, schema_input, load_template)

    if schema_multi:
        # Convert that schema into multiple "items" of the same schema
        schema = multi_schema(schema)

    model_aliases = get_model_aliases()

    def read_prompt():
        nonlocal prompt, schema

        # Is there extra prompt available on stdin?
        stdin_prompt = None
        if not sys.stdin.isatty():
            stdin_prompt = sys.stdin.read()

        if stdin_prompt:
            bits = [stdin_prompt]
            if prompt:
                bits.append(prompt)
            prompt = " ".join(bits)

        if (
            prompt is None
            and not save
            and sys.stdin.isatty()
            and not attachments
            and not attachment_types
            and not schema
            and not fragments
        ):
            # Hang waiting for input to stdin (unless --save)
            prompt = sys.stdin.read()
        return prompt

    if save:
        # We are saving their prompt/system/etc to a new template
        # Fields to save: prompt, system, model - and more in the future
        disallowed_options = []
        for option, var in (
            ("--template", template),
            ("--continue", _continue),
            ("--cid", conversation_id),
        ):
            if var:
                disallowed_options.append(option)
        if disallowed_options:
            raise click.ClickException(
                "--save cannot be used with {}".format(", ".join(disallowed_options))
            )
        path = template_dir() / f"{save}.yaml"
        to_save = {}
        if model_id:
            try:
                to_save["model"] = model_aliases[model_id].model_id
            except KeyError:
                raise click.ClickException("'{}' is not a known model".format(model_id))
        prompt = read_prompt()
        if prompt:
            to_save["prompt"] = prompt
        if system:
            to_save["system"] = system
        if param:
            to_save["defaults"] = dict(param)
        if extract:
            to_save["extract"] = True
        if extract_last:
            to_save["extract_last"] = True
        if schema:
            to_save["schema_object"] = schema
        if fragments:
            to_save["fragments"] = list(fragments)
        if system_fragments:
            to_save["system_fragments"] = list(system_fragments)
        if attachments:
            # Only works for attachments with a path or url
            to_save["attachments"] = [
                (a.path or a.url) for a in attachments if (a.path or a.url)
            ]
        if attachment_types:
            to_save["attachment_types"] = [
                {"type": a.type, "value": a.path or a.url}
                for a in attachment_types
                if (a.path or a.url)
            ]
        if options:
            # Need to validate and convert their types first
            model = get_model(model_id or get_default_model())
            try:
                to_save["options"] = dict(
                    (key, value)
                    for key, value in model.Options(**dict(options))
                    if value is not None
                )
            except pydantic.ValidationError as ex:
                raise click.ClickException(render_errors(ex.errors()))
        path.write_text(
            yaml.dump(
                to_save,
                indent=4,
                default_flow_style=False,
                sort_keys=False,
            ),
            "utf-8",
        )
        return

    if template:
        params = dict(param)
        # Cannot be used with system
        try:
            template_obj = load_template(template)
        except LoadTemplateError as ex:
            raise click.ClickException(str(ex))
        extract = template_obj.extract
        extract_last = template_obj.extract_last
        # Combine with template fragments/system_fragments
        if template_obj.fragments:
            fragments = [*template_obj.fragments, *fragments]
        if template_obj.system_fragments:
            system_fragments = [*template_obj.system_fragments, *system_fragments]
        if template_obj.schema_object:
            schema = template_obj.schema_object
        input_ = ""
        if template_obj.options:
            # Make options mutable (they start as a tuple)
            options = list(options)
            # Load any options, provided they were not set using -o already
            specified_options = dict(options)
            for option_name, option_value in template_obj.options.items():
                if option_name not in specified_options:
                    options.append((option_name, option_value))
        if "input" in template_obj.vars():
            input_ = read_prompt()
        try:
            template_prompt, template_system = template_obj.evaluate(input_, params)
            if template_prompt:
                # Combine with user prompt
                if prompt and "input" not in template_obj.vars():
                    prompt = template_prompt + "\n" + prompt
                else:
                    prompt = template_prompt
            if template_system and not system:
                system = template_system
        except Template.MissingVariables as ex:
            raise click.ClickException(str(ex))
        if model_id is None and template_obj.model:
            model_id = template_obj.model
        # Merge in any attachments
        if template_obj.attachments:
            attachments = [
                resolve_attachment(a) for a in template_obj.attachments
            ] + list(attachments)
        if template_obj.attachment_types:
            attachment_types = [
                resolve_attachment_with_type(at.value, at.type)
                for at in template_obj.attachment_types
            ] + list(attachment_types)
    if extract or extract_last:
        no_stream = True

    conversation = None
    if conversation_id or _continue:
        # Load the conversation - loads most recent if no ID provided
        try:
            conversation = load_conversation(
                conversation_id, async_=async_, database=database
            )
        except UnknownModelError as ex:
            raise click.ClickException(str(ex))

    if conversation_tools := _get_conversation_tools(conversation, tools):
        tools = conversation_tools

    # Figure out which model we are using
    if model_id is None:
        if conversation:
            model_id = conversation.model.model_id
        else:
            model_id = get_default_model()

    # Now resolve the model
    try:
        if async_:
            model = get_async_model(model_id)
        else:
            model = get_model(model_id)
    except UnknownModelError as ex:
        raise click.ClickException(ex)

    if conversation is None and (tools or python_tools):
        conversation = model.conversation()

    if conversation:
        # To ensure it can see the key
        conversation.model = model

    # Validate options
    validated_options = {}
    if options:
        # Validate with pydantic
        try:
            validated_options = dict(
                (key, value)
                for key, value in model.Options(**dict(options))
                if value is not None
            )
        except pydantic.ValidationError as ex:
            raise click.ClickException(render_errors(ex.errors()))

    # Add on any default model options
    default_options = get_model_options(model.model_id)
    for key_, value in default_options.items():
        if key_ not in validated_options:
            validated_options[key_] = value

    kwargs = {**validated_options}

    resolved_attachments = [*attachments, *attachment_types]

    should_stream = model.can_stream and not no_stream
    if not should_stream:
        kwargs["stream"] = False

    if isinstance(model, (KeyModel, AsyncKeyModel)):
        kwargs["key"] = key

    prompt = read_prompt()
    response = None

    try:
        fragments_and_attachments = resolve_fragments(
            db, fragments, allow_attachments=True
        )
        resolved_fragments = [
            fragment
            for fragment in fragments_and_attachments
            if isinstance(fragment, Fragment)
        ]
        resolved_attachments.extend(
            attachment
            for attachment in fragments_and_attachments
            if isinstance(attachment, Attachment)
        )
        resolved_system_fragments = resolve_fragments(db, system_fragments)
    except FragmentNotFound as ex:
        raise click.ClickException(str(ex))

    prompt_method = model.prompt
    if conversation:
        prompt_method = conversation.prompt

    tool_functions = _gather_tools(tools, python_tools)

    if tool_functions:
        prompt_method = conversation.chain
        kwargs["chain_limit"] = chain_limit
        if tools_debug:
            kwargs["after_call"] = _debug_tool_call
        if tools_approve:
            kwargs["before_call"] = _approve_tool_call
        kwargs["tools"] = tool_functions

    try:
        if async_:

            async def inner():
                if should_stream:
                    response = prompt_method(
                        prompt,
                        attachments=resolved_attachments,
                        system=system,
                        schema=schema,
                        fragments=resolved_fragments,
                        system_fragments=resolved_system_fragments,
                        **kwargs,
                    )
                    async for chunk in response:
                        print(chunk, end="")
                        sys.stdout.flush()
                    print("")
                else:
                    response = prompt_method(
                        prompt,
                        fragments=resolved_fragments,
                        attachments=resolved_attachments,
                        schema=schema,
                        system=system,
                        system_fragments=resolved_system_fragments,
                        **kwargs,
                    )
                    text = await response.text()
                    if extract or extract_last:
                        text = (
                            extract_fenced_code_block(text, last=extract_last) or text
                        )
                    print(text)
                return response

            response = asyncio.run(inner())
        else:
            response = prompt_method(
                prompt,
                fragments=resolved_fragments,
                attachments=resolved_attachments,
                system=system,
                schema=schema,
                system_fragments=resolved_system_fragments,
                **kwargs,
            )
            if should_stream:
                for chunk in response:
                    print(chunk, end="")
                    sys.stdout.flush()
                print("")
            else:
                text = response.text()
                if extract or extract_last:
                    text = extract_fenced_code_block(text, last=extract_last) or text
                print(text)
    # List of exceptions that should never be raised in pytest:
    except (ValueError, NotImplementedError) as ex:
        raise click.ClickException(str(ex))
    except Exception as ex:
        # All other exceptions should raise in pytest, show to user otherwise
        if getattr(sys, "_called_from_test", False) or os.environ.get(
            "LLM_RAISE_ERRORS", None
        ):
            raise
        raise click.ClickException(str(ex))

    if usage:
        if isinstance(response, ChainResponse):
            responses = response._responses
        else:
            responses = [response]
        for response_object in responses:
            # Show token usage to stderr in yellow
            click.echo(
                click.style(
                    "Token usage: {}".format(response_object.token_usage()),
                    fg="yellow",
                    bold=True,
                ),
                err=True,
            )

    # Log to the database
    if (logs_on() or log) and not no_log:
        if isinstance(response, AsyncResponse):
            response = asyncio.run(response.to_sync_response())
        response.log_to_db(db)


@cli.command()
@click.option("-s", "--system", help="System prompt to use")
@click.option("model_id", "-m", "--model", help="Model to use", envvar="LLM_MODEL")
@click.option(
    "_continue",
    "-c",
    "--continue",
    is_flag=True,
    flag_value=-1,
    help="Continue the most recent conversation.",
)
@click.option(
    "conversation_id",
    "--cid",
    "--conversation",
    help="Continue the conversation with the given ID.",
)
@click.option(
    "fragments",
    "-f",
    "--fragment",
    multiple=True,
    help="Fragment (alias, URL, hash or file path) to add to the prompt",
)
@click.option(
    "system_fragments",
    "--sf",
    "--system-fragment",
    multiple=True,
    help="Fragment to add to system prompt",
)
@click.option("-t", "--template", help="Template to use")
@click.option(
    "-p",
    "--param",
    multiple=True,
    type=(str, str),
    help="Parameters for template",
)
@click.option(
    "options",
    "-o",
    "--option",
    type=(str, str),
    multiple=True,
    help="key/value options for the model",
)
@click.option(
    "-d",
    "--database",
    type=click.Path(readable=True, dir_okay=False),
    help="Path to log database",
)
@click.option("--no-stream", is_flag=True, help="Do not stream output")
@click.option("--key", help="API key to use")
@click.option(
    "tools",
    "-T",
    "--tool",
    multiple=True,
    help="Name of a tool to make available to the model",
)
@click.option(
    "python_tools",
    "--functions",
    help="Python code block or file path defining functions to register as tools",
    multiple=True,
)
@click.option(
    "tools_debug",
    "--td",
    "--tools-debug",
    is_flag=True,
    help="Show full details of tool executions",
    envvar="LLM_TOOLS_DEBUG",
)
@click.option(
    "tools_approve",
    "--ta",
    "--tools-approve",
    is_flag=True,
    help="Manually approve every tool execution",
)
@click.option(
    "chain_limit",
    "--cl",
    "--chain-limit",
    type=int,
    default=5,
    help="How many chained tool responses to allow, default 5, set 0 for unlimited",
)
def chat(
    system,
    model_id,
    _continue,
    conversation_id,
    fragments,
    system_fragments,
    template,
    param,
    options,
    no_stream,
    key,
    database,
    tools,
    python_tools,
    tools_debug,
    tools_approve,
    chain_limit,
):
    """
    Hold an ongoing chat with a model.
    """
    # Left and right arrow keys to move cursor:
    if sys.platform != "win32":
        readline.parse_and_bind("\\e[D: backward-char")
        readline.parse_and_bind("\\e[C: forward-char")
    else:
        readline.parse_and_bind("bind -x '\\e[D: backward-char'")
        readline.parse_and_bind("bind -x '\\e[C: forward-char'")
    log_path = pathlib.Path(database) if database else logs_db_path()
    (log_path.parent).mkdir(parents=True, exist_ok=True)
    db = sqlite_utils.Database(log_path)
    migrate(db)

    conversation = None
    if conversation_id or _continue:
        # Load the conversation - loads most recent if no ID provided
        try:
            conversation = load_conversation(conversation_id, database=database)
        except UnknownModelError as ex:
            raise click.ClickException(str(ex))

    if conversation_tools := _get_conversation_tools(conversation, tools):
        tools = conversation_tools

    template_obj = None
    if template:
        params = dict(param)
        try:
            template_obj = load_template(template)
        except LoadTemplateError as ex:
            raise click.ClickException(str(ex))
        if model_id is None and template_obj.model:
            model_id = template_obj.model

    # Figure out which model we are using
    if model_id is None:
        if conversation:
            model_id = conversation.model.model_id
        else:
            model_id = get_default_model()

    # Now resolve the model
    try:
        model = get_model(model_id)
    except KeyError:
        raise click.ClickException("'{}' is not a known model".format(model_id))

    if conversation is None:
        # Start a fresh conversation for this chat
        conversation = Conversation(model=model)
    else:
        # Ensure it can see the API key
        conversation.model = model

    # Validate options
    validated_options = {}
    if options:
        try:
            validated_options = dict(
                (key, value)
                for key, value in model.Options(**dict(options))
                if value is not None
            )
        except pydantic.ValidationError as ex:
            raise click.ClickException(render_errors(ex.errors()))

    kwargs = {}
    if validated_options:
        kwargs["options"] = validated_options

    tool_functions = _gather_tools(tools, python_tools)

    if tool_functions:
        kwargs["chain_limit"] = chain_limit
        if tools_debug:
            kwargs["after_call"] = _debug_tool_call
        if tools_approve:
            kwargs["before_call"] = _approve_tool_call
        kwargs["tools"] = tool_functions

    should_stream = model.can_stream and not no_stream
    if not should_stream:
        kwargs["stream"] = False

    if key and isinstance(model, KeyModel):
        kwargs["key"] = key

    try:
        fragments_and_attachments = resolve_fragments(
            db, fragments, allow_attachments=True
        )
        argument_fragments = [
            fragment
            for fragment in fragments_and_attachments
            if isinstance(fragment, Fragment)
        ]
        argument_attachments = [
            attachment
            for attachment in fragments_and_attachments
            if isinstance(attachment, Attachment)
        ]
        argument_system_fragments = resolve_fragments(db, system_fragments)
    except FragmentNotFound as ex:
        raise click.ClickException(str(ex))

    click.echo("Chatting with {}".format(model.model_id))
    click.echo("Type 'exit' or 'quit' to exit")
    click.echo("Type '!multi' to enter multiple lines, then '!end' to finish")
    click.echo("Type '!edit' to open your default editor and modify the prompt")
    click.echo(
        "Type '!fragment <my_fragment> [<another_fragment> ...]' to insert one or more fragments"
    )
    in_multi = False

    accumulated = []
    accumulated_fragments = []
    accumulated_attachments = []
    end_token = "!end"
    while True:
        prompt = click.prompt("", prompt_suffix="> " if not in_multi else "")
        fragments = []
        attachments = []
        if argument_fragments:
            fragments += argument_fragments
            # fragments from --fragments will get added to the first message only
            argument_fragments = []
        if argument_attachments:
            attachments = argument_attachments
            argument_attachments = []
        if prompt.strip().startswith("!multi"):
            in_multi = True
            bits = prompt.strip().split()
            if len(bits) > 1:
                end_token = "!end {}".format(" ".join(bits[1:]))
            continue
        if prompt.strip() == "!edit":
            edited_prompt = click.edit()
            if edited_prompt is None:
                click.echo("Editor closed without saving.", err=True)
                continue
            prompt, fragments, attachments = process_fragments_in_chat(
                db, edited_prompt.strip()
            )
            if not prompt and not fragments and not attachments:
                continue
        if prompt.strip().startswith("!fragment "):
            prompt, fragments, attachments = process_fragments_in_chat(db, prompt)

        if in_multi:
            if prompt.strip() == end_token:
                prompt = "\n".join(accumulated)
                fragments = accumulated_fragments
                attachments = accumulated_attachments
                in_multi = False
                accumulated = []
                accumulated_fragments = []
                accumulated_attachments = []
            else:
                if prompt:
                    accumulated.append(prompt)
                accumulated_fragments += fragments
                accumulated_attachments += attachments
                continue
        if template_obj:
            try:
                template_prompt, template_system = template_obj.evaluate(prompt, params)
            except Template.MissingVariables as ex:
                raise click.ClickException(str(ex))
            if template_system and not system:
                system = template_system
            if template_prompt:
                new_prompt = template_prompt
                if prompt:
                    new_prompt += "\n" + prompt
                prompt = new_prompt
        if prompt.strip() in ("exit", "quit"):
            break
<<<<<<< HEAD
        response = conversation.chain(
            prompt,
            fragments=[str(fragment) for fragment in fragments],
            system_fragments=[
                str(system_fragment) for system_fragment in argument_system_fragments
            ],
            attachments=attachments,
            system=system,
            **kwargs,
        )
=======
        response = conversation.chain(prompt, system=system, **kwargs)
>>>>>>> 70092f2e
        # System prompt only sent for the first message:
        system = None
        system_fragments = []
        for chunk in response:
            print(chunk, end="")
            sys.stdout.flush()
        response.log_to_db(db)
        print("")


def load_conversation(
    conversation_id: Optional[str],
    async_=False,
    database=None,
) -> Optional[_BaseConversation]:
    log_path = pathlib.Path(database) if database else logs_db_path()
    db = sqlite_utils.Database(log_path)
    migrate(db)
    if conversation_id is None:
        # Return the most recent conversation, or None if there are none
        matches = list(db["conversations"].rows_where(order_by="id desc", limit=1))
        if matches:
            conversation_id = matches[0]["id"]
        else:
            return None
    try:
        row = cast(sqlite_utils.db.Table, db["conversations"]).get(conversation_id)
    except sqlite_utils.db.NotFoundError:
        raise click.ClickException(
            "No conversation found with id={}".format(conversation_id)
        )
    # Inflate that conversation
    conversation_class = AsyncConversation if async_ else Conversation
    response_class = AsyncResponse if async_ else Response
    conversation = conversation_class.from_row(row)
    for response in db["responses"].rows_where(
        "conversation_id = ?", [conversation_id]
    ):
        conversation.responses.append(response_class.from_row(db, response))
    return conversation


@cli.group(
    cls=DefaultGroup,
    default="list",
    default_if_no_args=True,
)
def keys():
    "Manage stored API keys for different models"


@keys.command(name="list")
def keys_list():
    "List names of all stored keys"
    path = user_dir() / "keys.json"
    if not path.exists():
        click.echo("No keys found")
        return
    keys = json.loads(path.read_text())
    for key in sorted(keys.keys()):
        if key != "// Note":
            click.echo(key)


@keys.command(name="path")
def keys_path_command():
    "Output the path to the keys.json file"
    click.echo(user_dir() / "keys.json")


@keys.command(name="get")
@click.argument("name")
def keys_get(name):
    """
    Return the value of a stored key

    Example usage:

    \b
        export OPENAI_API_KEY=$(llm keys get openai)
    """
    path = user_dir() / "keys.json"
    if not path.exists():
        raise click.ClickException("No keys found")
    keys = json.loads(path.read_text())
    try:
        click.echo(keys[name])
    except KeyError:
        raise click.ClickException("No key found with name '{}'".format(name))


@keys.command(name="set")
@click.argument("name")
@click.option("--value", prompt="Enter key", hide_input=True, help="Value to set")
def keys_set(name, value):
    """
    Save a key in the keys.json file

    Example usage:

    \b
        $ llm keys set openai
        Enter key: ...
    """
    default = {"// Note": "This file stores secret API credentials. Do not share!"}
    path = user_dir() / "keys.json"
    path.parent.mkdir(parents=True, exist_ok=True)
    if not path.exists():
        path.write_text(json.dumps(default))
        path.chmod(0o600)
    try:
        current = json.loads(path.read_text())
    except json.decoder.JSONDecodeError:
        current = default
    current[name] = value
    path.write_text(json.dumps(current, indent=2) + "\n")


@cli.group(
    cls=DefaultGroup,
    default="list",
    default_if_no_args=True,
)
def logs():
    "Tools for exploring logged prompts and responses"


@logs.command(name="path")
def logs_path():
    "Output the path to the logs.db file"
    click.echo(logs_db_path())


@logs.command(name="status")
def logs_status():
    "Show current status of database logging"
    path = logs_db_path()
    if not path.exists():
        click.echo("No log database found at {}".format(path))
        return
    if logs_on():
        click.echo("Logging is ON for all prompts".format())
    else:
        click.echo("Logging is OFF".format())
    db = sqlite_utils.Database(path)
    migrate(db)
    click.echo("Found log database at {}".format(path))
    click.echo("Number of conversations logged:\t{}".format(db["conversations"].count))
    click.echo("Number of responses logged:\t{}".format(db["responses"].count))
    click.echo(
        "Database file size: \t\t{}".format(_human_readable_size(path.stat().st_size))
    )


@logs.command(name="backup")
@click.argument("path", type=click.Path(dir_okay=True, writable=True))
def backup(path):
    "Backup your logs database to this file"
    logs_path = logs_db_path()
    path = pathlib.Path(path)
    db = sqlite_utils.Database(logs_path)
    try:
        db.execute("vacuum into ?", [str(path)])
    except Exception as ex:
        raise click.ClickException(str(ex))
    click.echo(
        "Backed up {} to {}".format(_human_readable_size(path.stat().st_size), path)
    )


@logs.command(name="on")
def logs_turn_on():
    "Turn on logging for all prompts"
    path = user_dir() / "logs-off"
    if path.exists():
        path.unlink()


@logs.command(name="off")
def logs_turn_off():
    "Turn off logging for all prompts"
    path = user_dir() / "logs-off"
    path.touch()


LOGS_COLUMNS = """    responses.id,
    responses.model,
    responses.prompt,
    responses.system,
    responses.prompt_json,
    responses.options_json,
    responses.response,
    responses.response_json,
    responses.conversation_id,
    responses.duration_ms,
    responses.datetime_utc,
    responses.input_tokens,
    responses.output_tokens,
    responses.token_details,
    conversations.name as conversation_name,
    conversations.model as conversation_model,
    schemas.content as schema_json"""

LOGS_SQL = """
select
{columns}
from
    responses
left join schemas on responses.schema_id = schemas.id
left join conversations on responses.conversation_id = conversations.id{extra_where}
order by responses.id desc{limit}
"""
LOGS_SQL_SEARCH = """
select
{columns}
from
    responses
left join schemas on responses.schema_id = schemas.id
left join conversations on responses.conversation_id = conversations.id
join responses_fts on responses_fts.rowid = responses.rowid
where responses_fts match :query{extra_where}
order by responses_fts.rank desc{limit}
"""

ATTACHMENTS_SQL = """
select
    response_id,
    attachments.id,
    attachments.type,
    attachments.path,
    attachments.url,
    length(attachments.content) as content_length
from attachments
join prompt_attachments
    on attachments.id = prompt_attachments.attachment_id
where prompt_attachments.response_id in ({})
order by prompt_attachments."order"
"""


@logs.command(name="list")
@click.option(
    "-n",
    "--count",
    type=int,
    default=None,
    help="Number of entries to show - defaults to 3, use 0 for all",
)
@click.option(
    "-p",
    "--path",
    type=click.Path(readable=True, exists=True, dir_okay=False),
    help="Path to log database",
    hidden=True,
)
@click.option(
    "-d",
    "--database",
    type=click.Path(readable=True, exists=True, dir_okay=False),
    help="Path to log database",
)
@click.option("-m", "--model", help="Filter by model or model alias")
@click.option("-q", "--query", help="Search for logs matching this string")
@click.option(
    "fragments",
    "--fragment",
    "-f",
    help="Filter for prompts using these fragments",
    multiple=True,
)
@click.option(
    "tools",
    "-T",
    "--tool",
    multiple=True,
    help="Filter for prompts with results from these tools",
)
@click.option(
    "any_tools",
    "--tools",
    is_flag=True,
    help="Filter for prompts with results from any tools",
)
@schema_option
@click.option(
    "--schema-multi",
    help="JSON schema used for multiple results",
)
@click.option(
    "--data", is_flag=True, help="Output newline-delimited JSON data for schema"
)
@click.option("--data-array", is_flag=True, help="Output JSON array of data for schema")
@click.option("--data-key", help="Return JSON objects from array in this key")
@click.option(
    "--data-ids", is_flag=True, help="Attach corresponding IDs to JSON objects"
)
@click.option("-t", "--truncate", is_flag=True, help="Truncate long strings in output")
@click.option(
    "-s", "--short", is_flag=True, help="Shorter YAML output with truncated prompts"
)
@click.option("-u", "--usage", is_flag=True, help="Include token usage")
@click.option("-r", "--response", is_flag=True, help="Just output the last response")
@click.option("-x", "--extract", is_flag=True, help="Extract first fenced code block")
@click.option(
    "extract_last",
    "--xl",
    "--extract-last",
    is_flag=True,
    help="Extract last fenced code block",
)
@click.option(
    "current_conversation",
    "-c",
    "--current",
    is_flag=True,
    flag_value=-1,
    help="Show logs from the current conversation",
)
@click.option(
    "conversation_id",
    "--cid",
    "--conversation",
    help="Show logs for this conversation ID",
)
@click.option("--id-gt", help="Return responses with ID > this")
@click.option("--id-gte", help="Return responses with ID >= this")
@click.option(
    "json_output",
    "--json",
    is_flag=True,
    help="Output logs as JSON",
)
@click.option(
    "--expand",
    "-e",
    is_flag=True,
    help="Expand fragments to show their content",
)
def logs_list(
    count,
    path,
    database,
    model,
    query,
    fragments,
    tools,
    any_tools,
    schema_input,
    schema_multi,
    data,
    data_array,
    data_key,
    data_ids,
    truncate,
    short,
    usage,
    response,
    extract,
    extract_last,
    current_conversation,
    conversation_id,
    id_gt,
    id_gte,
    json_output,
    expand,
):
    "Show logged prompts and their responses"
    if database and not path:
        path = database
    path = pathlib.Path(path or logs_db_path())
    if not path.exists():
        raise click.ClickException("No log database found at {}".format(path))
    db = sqlite_utils.Database(path)
    migrate(db)

    if schema_multi:
        schema_input = schema_multi
    schema = resolve_schema_input(db, schema_input, load_template)
    if schema_multi:
        schema = multi_schema(schema)

    if short and (json_output or response):
        invalid = " or ".join(
            [
                flag[0]
                for flag in (("--json", json_output), ("--response", response))
                if flag[1]
            ]
        )
        raise click.ClickException("Cannot use --short and {} together".format(invalid))

    if response and not current_conversation and not conversation_id:
        current_conversation = True

    if current_conversation:
        try:
            conversation_id = next(
                db.query(
                    "select conversation_id from responses order by id desc limit 1"
                )
            )["conversation_id"]
        except StopIteration:
            # No conversations yet
            raise click.ClickException("No conversations found")

    # For --conversation set limit 0, if not explicitly set
    if count is None:
        if conversation_id:
            count = 0
        else:
            count = 3

    model_id = None
    if model:
        # Resolve alias, if any
        try:
            model_id = get_model(model).model_id
        except UnknownModelError:
            # Maybe they uninstalled a model, use the -m option as-is
            model_id = model

    sql = LOGS_SQL
    if query:
        sql = LOGS_SQL_SEARCH

    limit = ""
    if count is not None and count > 0:
        limit = " limit {}".format(count)

    sql_format = {
        "limit": limit,
        "columns": LOGS_COLUMNS,
        "extra_where": "",
    }
    where_bits = []
    sql_params = {
        "model": model_id,
        "query": query,
        "conversation_id": conversation_id,
        "id_gt": id_gt,
        "id_gte": id_gte,
    }
    if model_id:
        where_bits.append("responses.model = :model")
    if conversation_id:
        where_bits.append("responses.conversation_id = :conversation_id")
    if id_gt:
        where_bits.append("responses.id > :id_gt")
    if id_gte:
        where_bits.append("responses.id >= :id_gte")
    if fragments:
        # Resolve the fragments to their hashes
        fragment_hashes = [
            fragment.id() for fragment in resolve_fragments(db, fragments)
        ]
        exists_clauses = []

        for i, fragment_hash in enumerate(fragment_hashes):
            exists_clause = f"""
            exists (
                select 1 from prompt_fragments
                where prompt_fragments.response_id = responses.id
                and prompt_fragments.fragment_id in (
                    select fragments.id from fragments
                    where hash = :f{i}
                )
                union
                select 1 from system_fragments
                where system_fragments.response_id = responses.id
                and system_fragments.fragment_id in (
                    select fragments.id from fragments
                    where hash = :f{i}
                )
            )
            """
            exists_clauses.append(exists_clause)
            sql_params["f{}".format(i)] = fragment_hash

        where_bits.append(" and ".join(exists_clauses))

    if any_tools:
        # Any response that involved at least one tool result
        where_bits.append(
            """
            exists (
              select 1
                from tool_results
              where
                tool_results.response_id = responses.id
            )
        """
        )
    if tools:
        tools_by_name = get_tools()
        # Filter responses by tools (must have ALL of the named tools, including plugin)
        tool_clauses = []
        for i, tool_name in enumerate(tools):
            try:
                plugin_name = tools_by_name[tool_name].plugin
            except KeyError:
                raise click.ClickException(f"Unknown tool: {tool_name}")

            tool_clauses.append(
                f"""
            exists (
              select 1
                from tool_results
                join tools on tools.id = tool_results.tool_id
               where tool_results.response_id = responses.id
                 and tools.name = :tool{i}
                 and tools.plugin = :plugin{i}
            )
            """
            )
            sql_params[f"tool{i}"] = tool_name
            sql_params[f"plugin{i}"] = plugin_name

        # AND means “must have all” — use OR instead if you want “any of”
        where_bits.append(" and ".join(tool_clauses))

    schema_id = None
    if schema:
        schema_id = make_schema_id(schema)[0]
        where_bits.append("responses.schema_id = :schema_id")
        sql_params["schema_id"] = schema_id

    if where_bits:
        where_ = " and " if query else " where "
        sql_format["extra_where"] = where_ + " and ".join(where_bits)

    final_sql = sql.format(**sql_format)
    rows = list(db.query(final_sql, sql_params))

    # Reverse the order - we do this because we 'order by id desc limit 3' to get the
    # 3 most recent results, but we still want to display them in chronological order
    # ... except for searches where we don't do this
    if not query and not data:
        rows.reverse()

    # Fetch any attachments
    ids = [row["id"] for row in rows]
    attachments = list(db.query(ATTACHMENTS_SQL.format(",".join("?" * len(ids))), ids))
    attachments_by_id = {}
    for attachment in attachments:
        attachments_by_id.setdefault(attachment["response_id"], []).append(attachment)

    FRAGMENTS_SQL = """
    select
        {table}.response_id,
        fragments.hash,
        fragments.id as fragment_id,
        fragments.content,
        (
            select json_group_array(fragment_aliases.alias)
            from fragment_aliases
            where fragment_aliases.fragment_id = fragments.id
        ) as aliases
    from {table}
    join fragments on {table}.fragment_id = fragments.id
    where {table}.response_id in ({placeholders})
    order by {table}."order"
    """

    # Fetch any prompt or system prompt fragments
    prompt_fragments_by_id = {}
    system_fragments_by_id = {}
    for table, dictionary in (
        ("prompt_fragments", prompt_fragments_by_id),
        ("system_fragments", system_fragments_by_id),
    ):
        for fragment in db.query(
            FRAGMENTS_SQL.format(placeholders=",".join("?" * len(ids)), table=table),
            ids,
        ):
            dictionary.setdefault(fragment["response_id"], []).append(fragment)

    if data or data_array or data_key or data_ids:
        # Special case for --data to output valid JSON
        to_output = []
        for row in rows:
            response = row["response"] or ""
            try:
                decoded = json.loads(response)
                new_items = []
                if (
                    isinstance(decoded, dict)
                    and (data_key in decoded)
                    and all(isinstance(item, dict) for item in decoded[data_key])
                ):
                    for item in decoded[data_key]:
                        new_items.append(item)
                else:
                    new_items.append(decoded)
                if data_ids:
                    for item in new_items:
                        item[find_unused_key(item, "response_id")] = row["id"]
                        item[find_unused_key(item, "conversation_id")] = row["id"]
                to_output.extend(new_items)
            except ValueError:
                pass
        for line in output_rows_as_json(to_output, nl=not data_array, compact=True):
            click.echo(line)
        return

    # Tool usage information
    TOOLS_SQL = """
    SELECT responses.id,
    -- Tools related to this response
    COALESCE(
        (SELECT json_group_array(json_object(
            'id', t.id,
            'hash', t.hash,
            'name', t.name,
            'description', t.description,
            'input_schema', json(t.input_schema)
        ))
        FROM tools t
        JOIN tool_responses tr ON t.id = tr.tool_id
        WHERE tr.response_id = responses.id
        ),
        '[]'
    ) AS tools,
    -- Tool calls for this response
    COALESCE(
        (SELECT json_group_array(json_object(
            'id', tc.id,
            'tool_id', tc.tool_id,
            'name', tc.name,
            'arguments', json(tc.arguments),
            'tool_call_id', tc.tool_call_id
        ))
        FROM tool_calls tc
        WHERE tc.response_id = responses.id
        ),
        '[]'
    ) AS tool_calls,
    -- Tool results for this response
    COALESCE(
        (SELECT json_group_array(json_object(
            'id', tr.id,
            'tool_id', tr.tool_id,
            'name', tr.name,
            'output', tr.output,
            'tool_call_id', tr.tool_call_id
        ))
        FROM tool_results tr
        WHERE tr.response_id = responses.id
        ),
        '[]'
    ) AS tool_results
    FROM responses
    where id in ({placeholders})
    """
    tool_info_by_id = {
        row["id"]: {
            "tools": json.loads(row["tools"]),
            "tool_calls": json.loads(row["tool_calls"]),
            "tool_results": json.loads(row["tool_results"]),
        }
        for row in db.query(
            TOOLS_SQL.format(placeholders=",".join("?" * len(ids))), ids
        )
    }

    for row in rows:
        if truncate:
            row["prompt"] = truncate_string(row["prompt"] or "")
            row["response"] = truncate_string(row["response"] or "")
        # Add prompt and system fragments
        for key in ("prompt_fragments", "system_fragments"):
            row[key] = [
                {
                    "hash": fragment["hash"],
                    "content": (
                        fragment["content"]
                        if expand
                        else truncate_string(fragment["content"])
                    ),
                    "aliases": json.loads(fragment["aliases"]),
                }
                for fragment in (
                    prompt_fragments_by_id.get(row["id"], [])
                    if key == "prompt_fragments"
                    else system_fragments_by_id.get(row["id"], [])
                )
            ]
        # Either decode or remove all JSON keys
        keys = list(row.keys())
        for key in keys:
            if key.endswith("_json") and row[key] is not None:
                if truncate:
                    del row[key]
                else:
                    row[key] = json.loads(row[key])
        row.update(tool_info_by_id[row["id"]])

    output = None
    if json_output:
        # Output as JSON if requested
        for row in rows:
            row["attachments"] = [
                {k: v for k, v in attachment.items() if k != "response_id"}
                for attachment in attachments_by_id.get(row["id"], [])
            ]
        output = json.dumps(list(rows), indent=2)
    elif extract or extract_last:
        # Extract and return first code block
        for row in rows:
            output = extract_fenced_code_block(row["response"], last=extract_last)
            if output is not None:
                break
    elif response:
        # Just output the last response
        if rows:
            output = rows[-1]["response"]

    if output is not None:
        click.echo(output)
    else:
        # Output neatly formatted human-readable logs
        def _display_fragments(fragments, title):
            if not fragments:
                return
            if not expand:
                content = "\n".join(
                    ["- {}".format(fragment["hash"]) for fragment in fragments]
                )
            else:
                # <details><summary> for each one
                bits = []
                for fragment in fragments:
                    bits.append(
                        "<details><summary>{}</summary>\n{}\n</details>".format(
                            fragment["hash"], maybe_fenced_code(fragment["content"])
                        )
                    )
                content = "\n".join(bits)
            click.echo(f"\n### {title}\n\n{content}")

        current_system = None
        should_show_conversation = True
        for row in rows:
            if short:
                system = truncate_string(
                    row["system"] or "", 120, normalize_whitespace=True
                )
                prompt = truncate_string(
                    row["prompt"] or "", 120, normalize_whitespace=True, keep_end=True
                )
                cid = row["conversation_id"]
                attachments = attachments_by_id.get(row["id"])
                obj = {
                    "model": row["model"],
                    "datetime": row["datetime_utc"].split(".")[0],
                    "conversation": cid,
                }
                if row["tool_calls"]:
                    obj["tool_calls"] = [
                        "{}({})".format(
                            tool_call["name"], json.dumps(tool_call["arguments"])
                        )
                        for tool_call in row["tool_calls"]
                    ]
                if row["tool_results"]:
                    obj["tool_results"] = [
                        "{}: {}".format(
                            tool_result["name"], truncate_string(tool_result["output"])
                        )
                        for tool_result in row["tool_results"]
                    ]
                if system:
                    obj["system"] = system
                if prompt:
                    obj["prompt"] = prompt
                if attachments:
                    items = []
                    for attachment in attachments:
                        details = {"type": attachment["type"]}
                        if attachment.get("path"):
                            details["path"] = attachment["path"]
                        if attachment.get("url"):
                            details["url"] = attachment["url"]
                        items.append(details)
                    obj["attachments"] = items
                for key in ("prompt_fragments", "system_fragments"):
                    obj[key] = [fragment["hash"] for fragment in row[key]]
                if usage and (row["input_tokens"] or row["output_tokens"]):
                    usage_details = {
                        "input": row["input_tokens"],
                        "output": row["output_tokens"],
                    }
                    if row["token_details"]:
                        usage_details["details"] = json.loads(row["token_details"])
                    obj["usage"] = usage_details
                click.echo(yaml.dump([obj], sort_keys=False).strip())
                continue
            # Not short, output Markdown
            click.echo(
                "# {}{}\n{}".format(
                    row["datetime_utc"].split(".")[0],
                    (
                        "    conversation: {} id: {}".format(
                            row["conversation_id"], row["id"]
                        )
                        if should_show_conversation
                        else ""
                    ),
                    (
                        "\nModel: **{}**\n".format(row["model"])
                        if should_show_conversation
                        else ""
                    ),
                )
            )
            # In conversation log mode only show it for the first one
            if conversation_id:
                should_show_conversation = False
            click.echo("## Prompt\n\n{}".format(row["prompt"] or "-- none --"))
            _display_fragments(row["prompt_fragments"], "Prompt fragments")
            if row["system"] != current_system:
                if row["system"] is not None:
                    click.echo("\n## System\n\n{}".format(row["system"]))
                current_system = row["system"]
            _display_fragments(row["system_fragments"], "System fragments")
            if row["schema_json"]:
                click.echo(
                    "\n## Schema\n\n```json\n{}\n```".format(
                        json.dumps(row["schema_json"], indent=2)
                    )
                )
            # Show tool calls and results
            if row["tools"]:
                click.echo("\n### Tools\n")
                for tool in row["tools"]:
                    click.echo(
                        "- **{}**: `{}`<br>\n    {}<br>\n    Arguments: {}".format(
                            tool["name"],
                            tool["hash"],
                            tool["description"],
                            json.dumps(tool["input_schema"]["properties"]),
                        )
                    )
            if row["tool_results"]:
                click.echo("\n### Tool results\n")
                for tool_result in row["tool_results"]:
                    click.echo(
                        "- **{}**: `{}`<br>\n{}".format(
                            tool_result["name"],
                            tool_result["tool_call_id"],
                            textwrap.indent(tool_result["output"], "    "),
                        )
                    )
            attachments = attachments_by_id.get(row["id"])
            if attachments:
                click.echo("\n### Attachments\n")
                for i, attachment in enumerate(attachments, 1):
                    if attachment["path"]:
                        path = attachment["path"]
                        click.echo(
                            "{}. **{}**: `{}`".format(i, attachment["type"], path)
                        )
                    elif attachment["url"]:
                        click.echo(
                            "{}. **{}**: {}".format(
                                i, attachment["type"], attachment["url"]
                            )
                        )
                    elif attachment["content_length"]:
                        click.echo(
                            "{}. **{}**: `<{} bytes>`".format(
                                i,
                                attachment["type"],
                                f"{attachment['content_length']:,}",
                            )
                        )

            # If a schema was provided and the row is valid JSON, pretty print and syntax highlight it
            response = row["response"]
            if row["schema_json"]:
                try:
                    parsed = json.loads(response)
                    response = "```json\n{}\n```".format(json.dumps(parsed, indent=2))
                except ValueError:
                    pass
            click.echo("\n## Response\n")
            if row["tool_calls"]:
                click.echo("### Tool calls\n")
                for tool_call in row["tool_calls"]:
                    click.echo(
                        "- **{}**: `{}`<br>\n    Arguments: {}".format(
                            tool_call["name"],
                            tool_call["tool_call_id"],
                            json.dumps(tool_call["arguments"]),
                        )
                    )
                click.echo("")
            if response:
                click.echo("{}\n".format(response))
            if usage:
                token_usage = token_usage_string(
                    row["input_tokens"],
                    row["output_tokens"],
                    json.loads(row["token_details"]) if row["token_details"] else None,
                )
                if token_usage:
                    click.echo("## Token usage:\n\n{}\n".format(token_usage))


@cli.group(
    cls=DefaultGroup,
    default="list",
    default_if_no_args=True,
)
def models():
    "Manage available models"


_type_lookup = {
    "number": "float",
    "integer": "int",
    "string": "str",
    "object": "dict",
}


@models.command(name="list")
@click.option(
    "--options", is_flag=True, help="Show options for each model, if available"
)
@click.option("async_", "--async", is_flag=True, help="List async models")
@click.option("--schemas", is_flag=True, help="List models that support schemas")
@click.option("--tools", is_flag=True, help="List models that support tools")
@click.option(
    "-q",
    "--query",
    multiple=True,
    help="Search for models matching these strings",
)
@click.option("model_ids", "-m", "--model", help="Specific model IDs", multiple=True)
def models_list(options, async_, schemas, tools, query, model_ids):
    "List available models"
    models_that_have_shown_options = set()
    for model_with_aliases in get_models_with_aliases():
        if async_ and not model_with_aliases.async_model:
            continue
        if query:
            # Only show models where every provided query string matches
            if not all(model_with_aliases.matches(q) for q in query):
                continue
        if model_ids:
            ids_and_aliases = set(
                [model_with_aliases.model.model_id] + model_with_aliases.aliases
            )
            if not ids_and_aliases.intersection(model_ids):
                continue
        if schemas and not model_with_aliases.model.supports_schema:
            continue
        if tools and not model_with_aliases.model.supports_tools:
            continue
        extra_info = []
        if model_with_aliases.aliases:
            extra_info.append(
                "aliases: {}".format(", ".join(model_with_aliases.aliases))
            )
        model = (
            model_with_aliases.model if not async_ else model_with_aliases.async_model
        )
        output = str(model)
        if extra_info:
            output += " ({})".format(", ".join(extra_info))
        if options and model.Options.model_json_schema()["properties"]:
            output += "\n  Options:"
            for name, field in model.Options.model_json_schema()["properties"].items():
                any_of = field.get("anyOf")
                if any_of is None:
                    any_of = [{"type": field.get("type", "str")}]
                types = ", ".join(
                    [
                        _type_lookup.get(item.get("type"), item.get("type", "str"))
                        for item in any_of
                        if item.get("type") != "null"
                    ]
                )
                bits = ["\n    ", name, ": ", types]
                description = field.get("description", "")
                if description and (
                    model.__class__ not in models_that_have_shown_options
                ):
                    wrapped = textwrap.wrap(description, 70)
                    bits.append("\n      ")
                    bits.extend("\n      ".join(wrapped))
                output += "".join(bits)
            models_that_have_shown_options.add(model.__class__)
        if options and model.attachment_types:
            attachment_types = ", ".join(sorted(model.attachment_types))
            wrapper = textwrap.TextWrapper(
                width=min(max(shutil.get_terminal_size().columns, 30), 70),
                initial_indent="    ",
                subsequent_indent="    ",
            )
            output += "\n  Attachment types:\n{}".format(wrapper.fill(attachment_types))
        features = (
            []
            + (["streaming"] if model.can_stream else [])
            + (["schemas"] if model.supports_schema else [])
            + (["tools"] if model.supports_tools else [])
            + (["async"] if model_with_aliases.async_model else [])
        )
        if options and features:
            output += "\n  Features:\n{}".format(
                "\n".join("  - {}".format(feature) for feature in features)
            )
        if options and hasattr(model, "needs_key") and model.needs_key:
            output += "\n  Keys:"
            if hasattr(model, "needs_key") and model.needs_key:
                output += "\n    key: {}".format(model.needs_key)
            if hasattr(model, "key_env_var") and model.key_env_var:
                output += "\n    env_var: {}".format(model.key_env_var)
        click.echo(output)
    if not query and not options and not schemas and not model_ids:
        click.echo(f"Default: {get_default_model()}")


@models.command(name="default")
@click.argument("model", required=False)
def models_default(model):
    "Show or set the default model"
    if not model:
        click.echo(get_default_model())
        return
    # Validate it is a known model
    try:
        model = get_model(model)
        set_default_model(model.model_id)
    except KeyError:
        raise click.ClickException("Unknown model: {}".format(model))


@cli.group(
    cls=DefaultGroup,
    default="list",
    default_if_no_args=True,
)
def templates():
    "Manage stored prompt templates"


@templates.command(name="list")
def templates_list():
    "List available prompt templates"
    path = template_dir()
    pairs = []
    for file in path.glob("*.yaml"):
        name = file.stem
        try:
            template = load_template(name)
        except LoadTemplateError:
            # Skip invalid templates
            continue
        text = []
        if template.system:
            text.append(f"system: {template.system}")
            if template.prompt:
                text.append(f" prompt: {template.prompt}")
        else:
            text = [template.prompt if template.prompt else ""]
        pairs.append((name, "".join(text).replace("\n", " ")))
    try:
        max_name_len = max(len(p[0]) for p in pairs)
    except ValueError:
        return
    else:
        fmt = "{name:<" + str(max_name_len) + "} : {prompt}"
        for name, prompt in sorted(pairs):
            text = fmt.format(name=name, prompt=prompt)
            click.echo(display_truncated(text))


@templates.command(name="show")
@click.argument("name")
def templates_show(name):
    "Show the specified prompt template"
    template = load_template(name)
    click.echo(
        yaml.dump(
            dict((k, v) for k, v in template.model_dump().items() if v is not None),
            indent=4,
            default_flow_style=False,
        )
    )


@templates.command(name="edit")
@click.argument("name")
def templates_edit(name):
    "Edit the specified prompt template using the default $EDITOR"
    # First ensure it exists
    path = template_dir() / f"{name}.yaml"
    if not path.exists():
        path.write_text(DEFAULT_TEMPLATE, "utf-8")
    click.edit(filename=path)
    # Validate that template
    load_template(name)


@templates.command(name="path")
def templates_path():
    "Output the path to the templates directory"
    click.echo(template_dir())


@templates.command(name="loaders")
def templates_loaders():
    "Show template loaders registered by plugins"
    found = False
    for prefix, loader in get_template_loaders().items():
        found = True
        docs = "Undocumented"
        if loader.__doc__:
            docs = textwrap.dedent(loader.__doc__).strip()
        click.echo(f"{prefix}:")
        click.echo(textwrap.indent(docs, "  "))
    if not found:
        click.echo("No template loaders found")


@cli.group(
    cls=DefaultGroup,
    default="list",
    default_if_no_args=True,
)
def schemas():
    "Manage stored schemas"


@schemas.command(name="list")
@click.option(
    "-p",
    "--path",
    type=click.Path(readable=True, exists=True, dir_okay=False),
    help="Path to log database",
    hidden=True,
)
@click.option(
    "-d",
    "--database",
    type=click.Path(readable=True, exists=True, dir_okay=False),
    help="Path to log database",
)
@click.option(
    "queries",
    "-q",
    "--query",
    multiple=True,
    help="Search for schemas matching this string",
)
@click.option("--full", is_flag=True, help="Output full schema contents")
@click.option("json_", "--json", is_flag=True, help="Output as JSON")
@click.option("nl", "--nl", is_flag=True, help="Output as newline-delimited JSON")
def schemas_list(path, database, queries, full, json_, nl):
    "List stored schemas"
    if database and not path:
        path = database
    path = pathlib.Path(path or logs_db_path())
    if not path.exists():
        raise click.ClickException("No log database found at {}".format(path))
    db = sqlite_utils.Database(path)
    migrate(db)

    params = []
    where_sql = ""
    if queries:
        where_bits = ["schemas.content like ?" for _ in queries]
        where_sql += " where {}".format(" and ".join(where_bits))
        params.extend("%{}%".format(q) for q in queries)

    sql = """
    select
      schemas.id,
      schemas.content,
      max(responses.datetime_utc) as recently_used,
      count(*) as times_used
    from schemas
    join responses
      on responses.schema_id = schemas.id
    {} group by responses.schema_id
    order by recently_used
    """.format(where_sql)
    rows = db.query(sql, params)

    if json_ or nl:
        for line in output_rows_as_json(rows, json_cols={"content"}, nl=nl):
            click.echo(line)
        return

    for row in rows:
        click.echo("- id: {}".format(row["id"]))
        if full:
            click.echo(
                "  schema: |\n{}".format(
                    textwrap.indent(
                        json.dumps(json.loads(row["content"]), indent=2), "    "
                    )
                )
            )
        else:
            click.echo(
                "  summary: |\n    {}".format(
                    schema_summary(json.loads(row["content"]))
                )
            )
        click.echo(
            "  usage: |\n    {} time{}, most recently {}".format(
                row["times_used"],
                "s" if row["times_used"] != 1 else "",
                row["recently_used"],
            )
        )


@schemas.command(name="show")
@click.argument("schema_id")
@click.option(
    "-p",
    "--path",
    type=click.Path(readable=True, exists=True, dir_okay=False),
    help="Path to log database",
    hidden=True,
)
@click.option(
    "-d",
    "--database",
    type=click.Path(readable=True, exists=True, dir_okay=False),
    help="Path to log database",
)
def schemas_show(schema_id, path, database):
    "Show a stored schema"
    if database and not path:
        path = database
    path = pathlib.Path(path or logs_db_path())
    if not path.exists():
        raise click.ClickException("No log database found at {}".format(path))
    db = sqlite_utils.Database(path)
    migrate(db)

    try:
        row = db["schemas"].get(schema_id)
    except sqlite_utils.db.NotFoundError:
        raise click.ClickException("Invalid schema ID")
    click.echo(json.dumps(json.loads(row["content"]), indent=2))


@schemas.command(name="dsl")
@click.argument("input")
@click.option("--multi", is_flag=True, help="Wrap in an array")
def schemas_dsl_debug(input, multi):
    """
    Convert LLM's schema DSL to a JSON schema

    \b
        llm schema dsl 'name, age int, bio: their bio'
    """
    schema = schema_dsl(input, multi)
    click.echo(json.dumps(schema, indent=2))


@cli.group(
    cls=DefaultGroup,
    default="list",
    default_if_no_args=True,
)
def tools():
    "Manage tools that can be made available to LLMs"


@tools.command(name="list")
@click.option("json_", "--json", is_flag=True, help="Output as JSON")
@click.option(
    "python_tools",
    "--functions",
    help="Python code block or file path defining functions to register as tools",
    multiple=True,
)
def tools_list(json_, python_tools):
    "List available tools that have been provided by plugins"
    tools = get_tools()
    if python_tools:
        for code_or_path in python_tools:
            for tool in _tools_from_code(code_or_path):
                tools[tool.name] = tool
    if json_:
        click.echo(
            json.dumps(
                {
                    name: {
                        "description": tool.description,
                        "arguments": tool.input_schema,
                        "plugin": tool.plugin,
                    }
                    for name, tool in tools.items()
                },
                indent=2,
            )
        )
    else:
        for name, tool in tools.items():
            sig = "()"
            if tool.implementation:
                sig = str(inspect.signature(tool.implementation))
            click.echo(
                "{}{}{}".format(
                    name,
                    sig,
                    " (plugin: {})".format(tool.plugin) if tool.plugin else "",
                )
            )
            if tool.description:
                click.echo(textwrap.indent(tool.description, "  "))


@cli.group(
    cls=DefaultGroup,
    default="list",
    default_if_no_args=True,
)
def aliases():
    "Manage model aliases"


@aliases.command(name="list")
@click.option("json_", "--json", is_flag=True, help="Output as JSON")
def aliases_list(json_):
    "List current aliases"
    to_output = []
    for alias, model in get_model_aliases().items():
        if alias != model.model_id:
            to_output.append((alias, model.model_id, ""))
    for alias, embedding_model in get_embedding_model_aliases().items():
        if alias != embedding_model.model_id:
            to_output.append((alias, embedding_model.model_id, "embedding"))
    if json_:
        click.echo(
            json.dumps({key: value for key, value, type_ in to_output}, indent=4)
        )
        return
    max_alias_length = max(len(a) for a, _, _ in to_output)
    fmt = "{alias:<" + str(max_alias_length) + "} : {model_id}{type_}"
    for alias, model_id, type_ in to_output:
        click.echo(
            fmt.format(
                alias=alias, model_id=model_id, type_=f" ({type_})" if type_ else ""
            )
        )


@aliases.command(name="set")
@click.argument("alias")
@click.argument("model_id", required=False)
@click.option(
    "-q",
    "--query",
    multiple=True,
    help="Set alias for model matching these strings",
)
def aliases_set(alias, model_id, query):
    """
    Set an alias for a model

    Example usage:

    \b
        llm aliases set mini gpt-4o-mini

    Alternatively you can omit the model ID and specify one or more -q options.
    The first model matching all of those query strings will be used.

    \b
        llm aliases set mini -q 4o -q mini
    """
    if not model_id:
        if not query:
            raise click.ClickException(
                "You must provide a model_id or at least one -q option"
            )
        # Search for the first model matching all query strings
        found = None
        for model_with_aliases in get_models_with_aliases():
            if all(model_with_aliases.matches(q) for q in query):
                found = model_with_aliases
                break
        if not found:
            raise click.ClickException(
                "No model found matching query: " + ", ".join(query)
            )
        model_id = found.model.model_id
        set_alias(alias, model_id)
        click.echo(
            f"Alias '{alias}' set to model '{model_id}'",
            err=True,
        )
    else:
        set_alias(alias, model_id)


@aliases.command(name="remove")
@click.argument("alias")
def aliases_remove(alias):
    """
    Remove an alias

    Example usage:

    \b
        $ llm aliases remove turbo
    """
    try:
        remove_alias(alias)
    except KeyError as ex:
        raise click.ClickException(ex.args[0])


@aliases.command(name="path")
def aliases_path():
    "Output the path to the aliases.json file"
    click.echo(user_dir() / "aliases.json")


@cli.group(
    cls=DefaultGroup,
    default="list",
    default_if_no_args=True,
)
def fragments():
    """
    Manage fragments that are stored in the database

    Fragments are reusable snippets of text that are shared across multiple prompts.
    """


@fragments.command(name="list")
@click.option(
    "queries",
    "-q",
    "--query",
    multiple=True,
    help="Search for fragments matching these strings",
)
@click.option("--aliases", is_flag=True, help="Show only fragments with aliases")
@click.option("json_", "--json", is_flag=True, help="Output as JSON")
def fragments_list(queries, aliases, json_):
    "List current fragments"
    db = sqlite_utils.Database(logs_db_path())
    migrate(db)
    params = {}
    param_count = 0
    where_bits = []
    if aliases:
        where_bits.append("fragment_aliases.alias is not null")
    for q in queries:
        param_count += 1
        p = f"p{param_count}"
        params[p] = q
        where_bits.append(
            f"""
            (fragments.hash = :{p} or fragment_aliases.alias = :{p}
            or fragments.source like '%' || :{p} || '%'
            or fragments.content like '%' || :{p} || '%')
        """
        )
    where = "\n      and\n  ".join(where_bits)
    if where:
        where = " where " + where
    sql = """
    select
        fragments.hash,
        json_group_array(fragment_aliases.alias) filter (
            where
            fragment_aliases.alias is not null
        ) as aliases,
        fragments.datetime_utc,
        fragments.source,
        fragments.content
    from
        fragments
    left join
        fragment_aliases on fragment_aliases.fragment_id = fragments.id
    {where}
    group by
        fragments.id, fragments.hash, fragments.content, fragments.datetime_utc, fragments.source
    order by fragments.datetime_utc
    """.format(where=where)
    results = list(db.query(sql, params))
    for result in results:
        result["aliases"] = json.loads(result["aliases"])
    if json_:
        click.echo(json.dumps(results, indent=4))
    else:
        yaml.add_representer(
            str,
            lambda dumper, data: dumper.represent_scalar(
                "tag:yaml.org,2002:str", data, style="|" if "\n" in data else None
            ),
        )
        for result in results:
            result["content"] = truncate_string(result["content"])
            click.echo(yaml.dump([result], sort_keys=False, width=sys.maxsize).strip())


@fragments.command(name="set")
@click.argument("alias", callback=validate_fragment_alias)
@click.argument("fragment")
def fragments_set(alias, fragment):
    """
    Set an alias for a fragment

    Accepts an alias and a file path, URL, hash or '-' for stdin

    Example usage:

    \b
        llm fragments set mydocs ./docs.md
    """
    db = sqlite_utils.Database(logs_db_path())
    migrate(db)
    try:
        resolved = resolve_fragments(db, [fragment])[0]
    except FragmentNotFound as ex:
        raise click.ClickException(str(ex))
    migrate(db)
    alias_sql = """
    insert into fragment_aliases (alias, fragment_id)
    values (:alias, :fragment_id)
    on conflict(alias) do update set
        fragment_id = excluded.fragment_id;
    """
    with db.conn:
        fragment_id = ensure_fragment(db, resolved)
        db.conn.execute(alias_sql, {"alias": alias, "fragment_id": fragment_id})


@fragments.command(name="show")
@click.argument("alias_or_hash")
def fragments_show(alias_or_hash):
    """
    Display the fragment stored under an alias or hash

    \b
        llm fragments show mydocs
    """
    db = sqlite_utils.Database(logs_db_path())
    migrate(db)
    try:
        resolved = resolve_fragments(db, [alias_or_hash])[0]
    except FragmentNotFound as ex:
        raise click.ClickException(str(ex))
    click.echo(resolved)


@fragments.command(name="remove")
@click.argument("alias", callback=validate_fragment_alias)
def fragments_remove(alias):
    """
    Remove a fragment alias

    Example usage:

    \b
        llm fragments remove docs
    """
    db = sqlite_utils.Database(logs_db_path())
    migrate(db)
    with db.conn:
        db.conn.execute(
            "delete from fragment_aliases where alias = :alias", {"alias": alias}
        )


@fragments.command(name="loaders")
def fragments_loaders():
    """Show fragment loaders registered by plugins"""
    from llm import get_fragment_loaders

    found = False
    for prefix, loader in get_fragment_loaders().items():
        if found:
            # Extra newline on all after the first
            click.echo("")
        found = True
        docs = "Undocumented"
        if loader.__doc__:
            docs = textwrap.dedent(loader.__doc__).strip()
        click.echo(f"{prefix}:")
        click.echo(textwrap.indent(docs, "  "))
    if not found:
        click.echo("No fragment loaders found")


@cli.command(name="plugins")
@click.option("--all", help="Include built-in default plugins", is_flag=True)
@click.option(
    "hooks", "--hook", help="Filter for plugins that implement this hook", multiple=True
)
def plugins_list(all, hooks):
    "List installed plugins"
    plugins = get_plugins(all)
    hooks = set(hooks)
    if hooks:
        plugins = [plugin for plugin in plugins if hooks.intersection(plugin["hooks"])]
    click.echo(json.dumps(plugins, indent=2))


def display_truncated(text):
    console_width = shutil.get_terminal_size()[0]
    if len(text) > console_width:
        return text[: console_width - 3] + "..."
    else:
        return text


@cli.command()
@click.argument("packages", nargs=-1, required=False)
@click.option(
    "-U", "--upgrade", is_flag=True, help="Upgrade packages to latest version"
)
@click.option(
    "-e",
    "--editable",
    help="Install a project in editable mode from this path",
)
@click.option(
    "--force-reinstall",
    is_flag=True,
    help="Reinstall all packages even if they are already up-to-date",
)
@click.option(
    "--no-cache-dir",
    is_flag=True,
    help="Disable the cache",
)
@click.option(
    "--pre",
    is_flag=True,
    help="Include pre-release and development versions",
)
def install(packages, upgrade, editable, force_reinstall, no_cache_dir, pre):
    """Install packages from PyPI into the same environment as LLM"""
    args = ["pip", "install"]
    if upgrade:
        args += ["--upgrade"]
    if editable:
        args += ["--editable", editable]
    if force_reinstall:
        args += ["--force-reinstall"]
    if no_cache_dir:
        args += ["--no-cache-dir"]
    if pre:
        args += ["--pre"]
    args += list(packages)
    sys.argv = args
    run_module("pip", run_name="__main__")


@cli.command()
@click.argument("packages", nargs=-1, required=True)
@click.option("-y", "--yes", is_flag=True, help="Don't ask for confirmation")
def uninstall(packages, yes):
    """Uninstall Python packages from the LLM environment"""
    sys.argv = ["pip", "uninstall"] + list(packages) + (["-y"] if yes else [])
    run_module("pip", run_name="__main__")


@cli.command()
@click.argument("collection", required=False)
@click.argument("id", required=False)
@click.option(
    "-i",
    "--input",
    type=click.Path(exists=True, readable=True, allow_dash=True),
    help="File to embed",
)
@click.option(
    "-m", "--model", help="Embedding model to use", envvar="LLM_EMBEDDING_MODEL"
)
@click.option("--store", is_flag=True, help="Store the text itself in the database")
@click.option(
    "-d",
    "--database",
    type=click.Path(file_okay=True, allow_dash=False, dir_okay=False, writable=True),
    envvar="LLM_EMBEDDINGS_DB",
)
@click.option(
    "-c",
    "--content",
    help="Content to embed",
)
@click.option("--binary", is_flag=True, help="Treat input as binary data")
@click.option(
    "--metadata",
    help="JSON object metadata to store",
    callback=json_validator("metadata"),
)
@click.option(
    "format_",
    "-f",
    "--format",
    type=click.Choice(["json", "blob", "base64", "hex"]),
    help="Output format",
)
def embed(
    collection, id, input, model, store, database, content, binary, metadata, format_
):
    """Embed text and store or return the result"""
    if collection and not id:
        raise click.ClickException("Must provide both collection and id")

    if store and not collection:
        raise click.ClickException("Must provide collection when using --store")

    # Lazy load this because we do not need it for -c or -i versions
    def get_db():
        if database:
            return sqlite_utils.Database(database)
        else:
            return sqlite_utils.Database(user_dir() / "embeddings.db")

    collection_obj = None
    model_obj = None
    if collection:
        db = get_db()
        if Collection.exists(db, collection):
            # Load existing collection and use its model
            collection_obj = Collection(collection, db)
            model_obj = collection_obj.model()
        else:
            # We will create a new one, but that means model is required
            if not model:
                model = get_default_embedding_model()
                if model is None:
                    raise click.ClickException(
                        "You need to specify an embedding model (no default model is set)"
                    )
            collection_obj = Collection(collection, db=db, model_id=model)
            model_obj = collection_obj.model()

    if model_obj is None:
        if model is None:
            model = get_default_embedding_model()
        try:
            model_obj = get_embedding_model(model)
        except UnknownModelError:
            raise click.ClickException(
                "You need to specify an embedding model (no default model is set)"
            )

    show_output = True
    if collection and (format_ is None):
        show_output = False

    # Resolve input text
    if not content:
        if not input or input == "-":
            # Read from stdin
            input_source = sys.stdin.buffer if binary else sys.stdin
            content = input_source.read()
        else:
            mode = "rb" if binary else "r"
            with open(input, mode) as f:
                content = f.read()

    if not content:
        raise click.ClickException("No content provided")

    if collection_obj:
        embedding = collection_obj.embed(id, content, metadata=metadata, store=store)
    else:
        embedding = model_obj.embed(content)

    if show_output:
        if format_ == "json" or format_ is None:
            click.echo(json.dumps(embedding))
        elif format_ == "blob":
            click.echo(encode(embedding))
        elif format_ == "base64":
            click.echo(base64.b64encode(encode(embedding)).decode("ascii"))
        elif format_ == "hex":
            click.echo(encode(embedding).hex())


@cli.command()
@click.argument("collection")
@click.argument(
    "input_path",
    type=click.Path(exists=True, dir_okay=False, allow_dash=True, readable=True),
    required=False,
)
@click.option(
    "--format",
    type=click.Choice(["json", "csv", "tsv", "nl"]),
    help="Format of input file - defaults to auto-detect",
)
@click.option(
    "--files",
    type=(click.Path(file_okay=False, dir_okay=True, allow_dash=False), str),
    multiple=True,
    help="Embed files in this directory - specify directory and glob pattern",
)
@click.option(
    "encodings",
    "--encoding",
    help="Encodings to try when reading --files",
    multiple=True,
)
@click.option("--binary", is_flag=True, help="Treat --files as binary data")
@click.option("--sql", help="Read input using this SQL query")
@click.option(
    "--attach",
    type=(str, click.Path(file_okay=True, dir_okay=False, allow_dash=False)),
    multiple=True,
    help="Additional databases to attach - specify alias and file path",
)
@click.option(
    "--batch-size", type=int, help="Batch size to use when running embeddings"
)
@click.option("--prefix", help="Prefix to add to the IDs", default="")
@click.option(
    "-m", "--model", help="Embedding model to use", envvar="LLM_EMBEDDING_MODEL"
)
@click.option(
    "--prepend",
    help="Prepend this string to all content before embedding",
)
@click.option("--store", is_flag=True, help="Store the text itself in the database")
@click.option(
    "-d",
    "--database",
    type=click.Path(file_okay=True, allow_dash=False, dir_okay=False, writable=True),
    envvar="LLM_EMBEDDINGS_DB",
)
def embed_multi(
    collection,
    input_path,
    format,
    files,
    encodings,
    binary,
    sql,
    attach,
    batch_size,
    prefix,
    model,
    prepend,
    store,
    database,
):
    """
    Store embeddings for multiple strings at once in the specified collection.

    Input data can come from one of three sources:

    \b
    1. A CSV, TSV, JSON or JSONL file:
       - CSV/TSV: First column is ID, remaining columns concatenated as content
       - JSON: Array of objects with "id" field and content fields
       - JSONL: Newline-delimited JSON objects

    \b
       Examples:
         llm embed-multi docs input.csv
         cat data.json | llm embed-multi docs -
         llm embed-multi docs input.json --format json

    \b
    2. A SQL query against a SQLite database:
       - First column returned is used as ID
       - Other columns concatenated to form content

    \b
       Examples:
         llm embed-multi docs --sql "SELECT id, title, body FROM posts"
         llm embed-multi docs --attach blog blog.db --sql "SELECT id, content FROM blog.posts"

    \b
    3. Files in directories matching glob patterns:
       - Each file becomes one embedding
       - Relative file paths become IDs

    \b
       Examples:
         llm embed-multi docs --files docs '**/*.md'
         llm embed-multi images --files photos '*.jpg' --binary
         llm embed-multi texts --files texts '*.txt' --encoding utf-8 --encoding latin-1
    """
    if binary and not files:
        raise click.UsageError("--binary must be used with --files")
    if binary and encodings:
        raise click.UsageError("--binary cannot be used with --encoding")
    if not input_path and not sql and not files:
        raise click.UsageError("Either --sql or input path or --files is required")

    if files:
        if input_path or sql or format:
            raise click.UsageError(
                "Cannot use --files with --sql, input path or --format"
            )

    if database:
        db = sqlite_utils.Database(database)
    else:
        db = sqlite_utils.Database(user_dir() / "embeddings.db")

    for alias, attach_path in attach:
        db.attach(alias, attach_path)

    try:
        collection_obj = Collection(
            collection, db=db, model_id=model or get_default_embedding_model()
        )
    except ValueError:
        raise click.ClickException(
            "You need to specify an embedding model (no default model is set)"
        )

    expected_length = None
    if files:
        encodings = encodings or ("utf-8", "latin-1")

        def count_files():
            i = 0
            for directory, pattern in files:
                for path in pathlib.Path(directory).glob(pattern):
                    i += 1
            return i

        def iterate_files():
            for directory, pattern in files:
                p = pathlib.Path(directory)
                if not p.exists() or not p.is_dir():
                    # fixes issue/274 - raise error if directory does not exist
                    raise click.UsageError(f"Invalid directory: {directory}")
                for path in pathlib.Path(directory).glob(pattern):
                    if path.is_dir():
                        continue  # fixed issue/280 - skip directories
                    relative = path.relative_to(directory)
                    content = None
                    if binary:
                        content = path.read_bytes()
                    else:
                        for encoding in encodings:
                            try:
                                content = path.read_text(encoding=encoding)
                            except UnicodeDecodeError:
                                continue
                    if content is None:
                        # Log to stderr
                        click.echo(
                            "Could not decode text in file {}".format(path),
                            err=True,
                        )
                    else:
                        yield {"id": str(relative), "content": content}

        expected_length = count_files()
        rows = iterate_files()
    elif sql:
        rows = db.query(sql)
        count_sql = "select count(*) as c from ({})".format(sql)
        expected_length = next(db.query(count_sql))["c"]
    else:

        def load_rows(fp):
            return rows_from_file(fp, Format[format.upper()] if format else None)[0]

        try:
            if input_path != "-":
                # Read the file twice - first time is to get a count
                expected_length = 0
                with open(input_path, "rb") as fp:
                    for _ in load_rows(fp):
                        expected_length += 1

            rows = load_rows(
                open(input_path, "rb")
                if input_path != "-"
                else io.BufferedReader(sys.stdin.buffer)
            )
        except json.JSONDecodeError as ex:
            raise click.ClickException(str(ex))

    with click.progressbar(
        rows, label="Embedding", show_percent=True, length=expected_length
    ) as rows:

        def tuples() -> Iterable[Tuple[str, Union[bytes, str]]]:
            for row in rows:
                values = list(row.values())
                id: str = prefix + str(values[0])
                content: Optional[Union[bytes, str]] = None
                if binary:
                    content = cast(bytes, values[1])
                else:
                    content = " ".join(v or "" for v in values[1:])
                if prepend and isinstance(content, str):
                    content = prepend + content
                yield id, content or ""

        embed_kwargs = {"store": store}
        if batch_size:
            embed_kwargs["batch_size"] = batch_size
        collection_obj.embed_multi(tuples(), **embed_kwargs)


@cli.command()
@click.argument("collection")
@click.argument("id", required=False)
@click.option(
    "-i",
    "--input",
    type=click.Path(exists=True, readable=True, allow_dash=True),
    help="File to embed for comparison",
)
@click.option("-c", "--content", help="Content to embed for comparison")
@click.option("--binary", is_flag=True, help="Treat input as binary data")
@click.option(
    "-n", "--number", type=int, default=10, help="Number of results to return"
)
@click.option("-p", "--plain", is_flag=True, help="Output in plain text format")
@click.option(
    "-d",
    "--database",
    type=click.Path(file_okay=True, allow_dash=False, dir_okay=False, writable=True),
    envvar="LLM_EMBEDDINGS_DB",
)
def similar(collection, id, input, content, binary, number, plain, database):
    """
    Return top N similar IDs from a collection using cosine similarity.

    Example usage:

    \b
        llm similar my-collection -c "I like cats"

    Or to find content similar to a specific stored ID:

    \b
        llm similar my-collection 1234
    """
    if not id and not content and not input:
        raise click.ClickException("Must provide content or an ID for the comparison")

    if database:
        db = sqlite_utils.Database(database)
    else:
        db = sqlite_utils.Database(user_dir() / "embeddings.db")

    if not db["embeddings"].exists():
        raise click.ClickException("No embeddings table found in database")

    try:
        collection_obj = Collection(collection, db, create=False)
    except Collection.DoesNotExist:
        raise click.ClickException("Collection does not exist")

    if id:
        try:
            results = collection_obj.similar_by_id(id, number)
        except Collection.DoesNotExist:
            raise click.ClickException("ID not found in collection")
    else:
        # Resolve input text
        if not content:
            if not input or input == "-":
                # Read from stdin
                input_source = sys.stdin.buffer if binary else sys.stdin
                content = input_source.read()
            else:
                mode = "rb" if binary else "r"
                with open(input, mode) as f:
                    content = f.read()
        if not content:
            raise click.ClickException("No content provided")
        results = collection_obj.similar(content, number)

    for result in results:
        if plain:
            click.echo(f"{result.id} ({result.score})\n")
            if result.content:
                click.echo(textwrap.indent(result.content, "  "))
            if result.metadata:
                click.echo(textwrap.indent(json.dumps(result.metadata), "  "))
            click.echo("")
        else:
            click.echo(json.dumps(asdict(result)))


@cli.group(
    cls=DefaultGroup,
    default="list",
    default_if_no_args=True,
)
def embed_models():
    "Manage available embedding models"


@embed_models.command(name="list")
@click.option(
    "-q",
    "--query",
    multiple=True,
    help="Search for embedding models matching these strings",
)
def embed_models_list(query):
    "List available embedding models"
    output = []
    for model_with_aliases in get_embedding_models_with_aliases():
        if query:
            if not all(model_with_aliases.matches(q) for q in query):
                continue
        s = str(model_with_aliases.model)
        if model_with_aliases.aliases:
            s += " (aliases: {})".format(", ".join(model_with_aliases.aliases))
        output.append(s)
    click.echo("\n".join(output))


@embed_models.command(name="default")
@click.argument("model", required=False)
@click.option(
    "--remove-default", is_flag=True, help="Reset to specifying no default model"
)
def embed_models_default(model, remove_default):
    "Show or set the default embedding model"
    if not model and not remove_default:
        default = get_default_embedding_model()
        if default is None:
            click.echo("<No default embedding model set>", err=True)
        else:
            click.echo(default)
        return
    # Validate it is a known model
    try:
        if remove_default:
            set_default_embedding_model(None)
        else:
            model = get_embedding_model(model)
            set_default_embedding_model(model.model_id)
    except KeyError:
        raise click.ClickException("Unknown embedding model: {}".format(model))


@cli.group(
    cls=DefaultGroup,
    default="list",
    default_if_no_args=True,
)
def collections():
    "View and manage collections of embeddings"


@collections.command(name="path")
def collections_path():
    "Output the path to the embeddings database"
    click.echo(user_dir() / "embeddings.db")


@collections.command(name="list")
@click.option(
    "-d",
    "--database",
    type=click.Path(file_okay=True, allow_dash=False, dir_okay=False, writable=True),
    envvar="LLM_EMBEDDINGS_DB",
    help="Path to embeddings database",
)
@click.option("json_", "--json", is_flag=True, help="Output as JSON")
def embed_db_collections(database, json_):
    "View a list of collections"
    database = database or (user_dir() / "embeddings.db")
    db = sqlite_utils.Database(str(database))
    if not db["collections"].exists():
        raise click.ClickException("No collections table found in {}".format(database))
    rows = db.query(
        """
    select
        collections.name,
        collections.model,
        count(embeddings.id) as num_embeddings
    from
        collections left join embeddings
        on collections.id = embeddings.collection_id
    group by
        collections.name, collections.model
    """
    )
    if json_:
        click.echo(json.dumps(list(rows), indent=4))
    else:
        for row in rows:
            click.echo("{}: {}".format(row["name"], row["model"]))
            click.echo(
                "  {} embedding{}".format(
                    row["num_embeddings"], "s" if row["num_embeddings"] != 1 else ""
                )
            )


@collections.command(name="delete")
@click.argument("collection")
@click.option(
    "-d",
    "--database",
    type=click.Path(file_okay=True, allow_dash=False, dir_okay=False, writable=True),
    envvar="LLM_EMBEDDINGS_DB",
    help="Path to embeddings database",
)
def collections_delete(collection, database):
    """
    Delete the specified collection

    Example usage:

    \b
        llm collections delete my-collection
    """
    database = database or (user_dir() / "embeddings.db")
    db = sqlite_utils.Database(str(database))
    try:
        collection_obj = Collection(collection, db, create=False)
    except Collection.DoesNotExist:
        raise click.ClickException("Collection does not exist")
    collection_obj.delete()


@models.group(
    cls=DefaultGroup,
    default="list",
    default_if_no_args=True,
)
def options():
    "Manage default options for models"


@options.command(name="list")
def options_list():
    """
    List default options for all models

    Example usage:

    \b
        llm models options list
    """
    options = get_all_model_options()
    if not options:
        click.echo("No default options set for any models.", err=True)
        return

    for model_id, model_options in options.items():
        click.echo(f"{model_id}:")
        for key, value in model_options.items():
            click.echo(f"  {key}: {value}")


@options.command(name="show")
@click.argument("model")
def options_show(model):
    """
    List default options set for a specific model

    Example usage:

    \b
        llm models options show gpt-4o
    """
    import llm

    try:
        # Resolve alias to model ID
        model_obj = llm.get_model(model)
        model_id = model_obj.model_id
    except llm.UnknownModelError:
        # Use as-is if not found
        model_id = model

    options = get_model_options(model_id)
    if not options:
        click.echo(f"No default options set for model '{model_id}'.", err=True)
        return

    for key, value in options.items():
        click.echo(f"{key}: {value}")


@options.command(name="set")
@click.argument("model")
@click.argument("key")
@click.argument("value")
def options_set(model, key, value):
    """
    Set a default option for a model

    Example usage:

    \b
        llm models options set gpt-4o temperature 0.5
    """
    import llm

    try:
        # Resolve alias to model ID
        model_obj = llm.get_model(model)
        model_id = model_obj.model_id

        # Validate option against model schema
        try:
            # Create a test Options object to validate
            test_options = {key: value}
            model_obj.Options(**test_options)
        except pydantic.ValidationError as ex:
            raise click.ClickException(render_errors(ex.errors()))

    except llm.UnknownModelError:
        # Use as-is if not found
        model_id = model

    set_model_option(model_id, key, value)
    click.echo(f"Set default option {key}={value} for model {model_id}", err=True)


@options.command(name="clear")
@click.argument("model")
@click.argument("key", required=False)
def options_clear(model, key):
    """
    Clear default option(s) for a model

    Example usage:

    \b
        llm models options clear gpt-4o
        # Or for a single option
        llm models options clear gpt-4o temperature
    """
    import llm

    try:
        # Resolve alias to model ID
        model_obj = llm.get_model(model)
        model_id = model_obj.model_id
    except llm.UnknownModelError:
        # Use as-is if not found
        model_id = model

    cleared_keys = []
    if not key:
        cleared_keys = list(get_model_options(model_id).keys())
        for key_ in cleared_keys:
            clear_model_option(model_id, key_)
    else:
        cleared_keys.append(key)
        clear_model_option(model_id, key)
    if cleared_keys:
        if len(cleared_keys) == 1:
            click.echo(f"Cleared option '{cleared_keys[0]}' for model {model_id}")
        else:
            click.echo(
                f"Cleared {', '.join(cleared_keys)} options for model {model_id}"
            )


def template_dir():
    path = user_dir() / "templates"
    path.mkdir(parents=True, exist_ok=True)
    return path


def logs_db_path():
    return user_dir() / "logs.db"


def get_history(chat_id):
    if chat_id is None:
        return None, []
    log_path = logs_db_path()
    db = sqlite_utils.Database(log_path)
    migrate(db)
    if chat_id == -1:
        # Return the most recent chat
        last_row = list(db["logs"].rows_where(order_by="-id", limit=1))
        if last_row:
            chat_id = last_row[0].get("chat_id") or last_row[0].get("id")
        else:  # Database is empty
            return None, []
    rows = db["logs"].rows_where(
        "id = ? or chat_id = ?", [chat_id, chat_id], order_by="id"
    )
    return chat_id, rows


def render_errors(errors):
    output = []
    for error in errors:
        output.append(", ".join(error["loc"]))
        output.append("  " + error["msg"])
    return "\n".join(output)


load_plugins()

pm.hook.register_commands(cli=cli)


def _human_readable_size(size_bytes):
    if size_bytes == 0:
        return "0B"

    size_name = ("B", "KB", "MB", "GB", "TB", "PB", "EB", "ZB", "YB")
    i = 0

    while size_bytes >= 1024 and i < len(size_name) - 1:
        size_bytes /= 1024.0
        i += 1

    return "{:.2f}{}".format(size_bytes, size_name[i])


def logs_on():
    return not (user_dir() / "logs-off").exists()


def get_all_model_options() -> dict:
    """
    Get all default options for all models
    """
    path = user_dir() / "model_options.json"
    if not path.exists():
        return {}

    try:
        options = json.loads(path.read_text())
    except json.JSONDecodeError:
        return {}

    return options


def get_model_options(model_id: str) -> dict:
    """
    Get default options for a specific model

    Args:
        model_id: Return options for model with this ID

    Returns:
        A dictionary of model options
    """
    path = user_dir() / "model_options.json"
    if not path.exists():
        return {}

    try:
        options = json.loads(path.read_text())
    except json.JSONDecodeError:
        return {}

    return options.get(model_id, {})


def set_model_option(model_id: str, key: str, value: Any) -> None:
    """
    Set a default option for a model.

    Args:
        model_id: The model ID
        key: The option key
        value: The option value
    """
    path = user_dir() / "model_options.json"
    if path.exists():
        try:
            options = json.loads(path.read_text())
        except json.JSONDecodeError:
            options = {}
    else:
        options = {}

    # Ensure the model has an entry
    if model_id not in options:
        options[model_id] = {}

    # Set the option
    options[model_id][key] = value

    # Save the options
    path.write_text(json.dumps(options, indent=2))


def clear_model_option(model_id: str, key: str) -> None:
    """
    Clear a model option

    Args:
        model_id: The model ID
        key: Key to clear
    """
    path = user_dir() / "model_options.json"
    if not path.exists():
        return

    try:
        options = json.loads(path.read_text())
    except json.JSONDecodeError:
        return

    if model_id not in options:
        return

    if key in options[model_id]:
        del options[model_id][key]
        if not options[model_id]:
            del options[model_id]

    path.write_text(json.dumps(options, indent=2))


class LoadTemplateError(ValueError):
    pass


def _parse_yaml_template(name, content):
    try:
        loaded = yaml.safe_load(content)
    except yaml.YAMLError as ex:
        raise LoadTemplateError("Invalid YAML: {}".format(str(ex)))
    if isinstance(loaded, str):
        return Template(name=name, prompt=loaded)
    loaded["name"] = name
    try:
        return Template(**loaded)
    except pydantic.ValidationError as ex:
        msg = "A validation error occurred:\n"
        msg += render_errors(ex.errors())
        raise LoadTemplateError(msg)


def load_template(name: str) -> Template:
    "Load template, or raise LoadTemplateError(msg)"
    if name.startswith("https://") or name.startswith("http://"):
        response = httpx.get(name)
        try:
            response.raise_for_status()
        except httpx.HTTPStatusError as ex:
            raise LoadTemplateError("Could not load template {}: {}".format(name, ex))
        return _parse_yaml_template(name, response.text)

    potential_path = pathlib.Path(name)

    if has_plugin_prefix(name) and not potential_path.exists():
        prefix, rest = name.split(":", 1)
        loaders = get_template_loaders()
        if prefix not in loaders:
            raise LoadTemplateError("Unknown template prefix: {}".format(prefix))
        loader = loaders[prefix]
        try:
            return loader(rest)
        except Exception as ex:
            raise LoadTemplateError("Could not load template {}: {}".format(name, ex))

    # Try local file
    if potential_path.exists():
        path = potential_path
    else:
        # Look for template in template_dir()
        path = template_dir() / f"{name}.yaml"
    if not path.exists():
        raise LoadTemplateError(f"Invalid template: {name}")
    content = path.read_text()
    return _parse_yaml_template(name, content)


def _tools_from_code(code_or_path: str) -> List[Tool]:
    """
    Treat all Python functions in the code as tools
    """
    if "\n" not in code_or_path and code_or_path.endswith(".py"):
        try:
            code_or_path = pathlib.Path(code_or_path).read_text()
        except FileNotFoundError:
            raise click.ClickException("File not found: {}".format(code_or_path))
    namespace: Dict[str, Any] = {}
    tools = []
    try:
        exec(code_or_path, namespace)
    except SyntaxError as ex:
        raise click.ClickException("Error in --functions definition: {}".format(ex))
    # Register all callables in the locals dict:
    for name, value in namespace.items():
        if callable(value) and not name.startswith("_"):
            tools.append(Tool.function(value))
    return tools


def _debug_tool_call(_, tool_call, tool_result):
    click.echo(
        click.style(
            "Tool call: {}({})".format(tool_call.name, tool_call.arguments),
            fg="yellow",
            bold=True,
        ),
        err=True,
    )
    click.echo(
        click.style(
            "  {}".format(tool_result.output),
            fg="green",
            bold=True,
        ),
        err=True,
    )


def _approve_tool_call(_, tool_call):
    click.echo(
        click.style(
            "Tool call: {}({})".format(tool_call.name, tool_call.arguments),
            fg="yellow",
            bold=True,
        ),
        err=True,
    )
    if not click.confirm("Approve tool call?"):
        raise CancelToolCall("User cancelled tool call")


def _gather_tools(tools, python_tools):
    tool_functions = []
    if python_tools:
        for code_or_path in python_tools:
            tool_functions = _tools_from_code(code_or_path)
    registered_tools = get_tools()
    bad_tools = [tool for tool in tools if tool not in registered_tools]
    if bad_tools:
        raise click.ClickException(
            "Tool(s) {} not found. Available tools: {}".format(
                ", ".join(bad_tools), ", ".join(registered_tools.keys())
            )
        )
    tool_functions.extend(registered_tools[tool] for tool in tools)
    return tool_functions


def _get_conversation_tools(conversation, tools):
    if conversation and not tools and conversation.responses:
        # Copy plugin tools from first response in conversation
        initial_tools = conversation.responses[0].prompt.tools
        if initial_tools:
            # Only tools from plugins:
            return [tool.name for tool in initial_tools if tool.plugin]<|MERGE_RESOLUTION|>--- conflicted
+++ resolved
@@ -1193,7 +1193,7 @@
                 prompt = new_prompt
         if prompt.strip() in ("exit", "quit"):
             break
-<<<<<<< HEAD
+
         response = conversation.chain(
             prompt,
             fragments=[str(fragment) for fragment in fragments],
@@ -1204,9 +1204,7 @@
             system=system,
             **kwargs,
         )
-=======
-        response = conversation.chain(prompt, system=system, **kwargs)
->>>>>>> 70092f2e
+
         # System prompt only sent for the first message:
         system = None
         system_fragments = []
