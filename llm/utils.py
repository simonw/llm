--- conflicted
+++ resolved
@@ -9,11 +9,7 @@
 import sqlite_utils
 import ssl
 import textwrap
-<<<<<<< HEAD
 import truststore
-from typing import Any, List, Dict, Optional, Tuple
-from typing import Optional, Union
-=======
 from typing import Any, List, Dict, Optional, Tuple, Type
 import os
 import threading
@@ -22,7 +18,6 @@
 
 from ulid import ULID
 
->>>>>>> afb170a6
 
 MIME_TYPE_FIXES = {
     "audio/wave": "audio/wav",
@@ -172,7 +167,8 @@
     """
     if native:
         # Use system certificates stores
-        ctx = truststore.SSLContext(ssl.PROTOCOL_TLS_CLIENT)
+        ctx = 
+        .SSLContext(ssl.PROTOCOL_TLS_CLIENT)
         verify = ctx
     elif cafile:
         ctx = ssl.create_default_context(cafile=cafile)
