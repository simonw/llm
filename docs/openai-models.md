--- conflicted
+++ resolved
@@ -40,13 +40,9 @@
 OpenAI Chat: gpt-4-turbo-2024-04-09
 OpenAI Chat: gpt-4-turbo (aliases: gpt-4-turbo-preview, 4-turbo, 4t)
 OpenAI Chat: gpt-4o (aliases: 4o)
-<<<<<<< HEAD
+OpenAI Chat: gpt-4o-mini (aliases: 4o-mini)
 OpenAI Completion: gpt-3.5-turbo-instruct (aliases: 3.5-instruct, chatgpt-instruct)
 ```
-=======
-OpenAI Chat: gpt-4o-mini (aliases: 4o-mini)
-OpenAI Completion: gpt-3.5-turbo-instruct (aliases: 3.5-instruct, chatgpt-instruct)```
->>>>>>> d075336c
 <!-- [[[end]]] -->
 
 See [the OpenAI models documentation](https://platform.openai.com/docs/models) for details of each of these.
@@ -138,7 +134,7 @@
 
 ## Adding Azure OpenAI models
 
-Azure OpenAI models can be configured directly, by adding them to a `extra-openai-models.yaml` configuration file. 
+Azure OpenAI models can be configured directly, by adding them to a `extra-openai-models.yaml` configuration file.
 
 Create a file called `extra-openai-models.yaml` in directory `dirname "$(llm logs path)"` as described above.
 
