--- conflicted
+++ resolved
@@ -37,11 +37,7 @@
     """,
     install_requires=[
         "click",
-<<<<<<< HEAD
-        "openai~=1.0",
-=======
         "openai<1.0",
->>>>>>> 10c6cc2a
         "click-default-group>=1.2.3",
         "sqlite-utils>=3.35.0",
         "sqlite-migrate>=0.1a2",
