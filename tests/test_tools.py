import asyncio
from click.testing import CliRunner
from importlib.metadata import version
import json
import llm
from llm import cli
from llm.migrations import migrate
from llm.tools import llm_time
import os
import pytest
import sqlite_utils
import time


API_KEY = os.environ.get("PYTEST_OPENAI_API_KEY", None) or "badkey"


@pytest.mark.vcr
def test_tool_use_basic(vcr):
    model = llm.get_model("gpt-4o-mini")

    def multiply(a: int, b: int) -> int:
        """Multiply two numbers."""
        return a * b

    chain_response = model.chain("What is 1231 * 2331?", tools=[multiply], key=API_KEY)

    output = "".join(chain_response)

    assert output == "The result of \\( 1231 \\times 2331 \\) is \\( 2,869,461 \\)."

    first, second = chain_response._responses

    assert first.prompt.prompt == "What is 1231 * 2331?"
    assert first.prompt.tools[0].name == "multiply"

    assert len(second.prompt.tool_results) == 1
    assert second.prompt.tool_results[0].name == "multiply"
    assert second.prompt.tool_results[0].output == "2869461"

    # Test writing to the database
    db = sqlite_utils.Database(memory=True)
    migrate(db)
    chain_response.log_to_db(db)
    assert set(db.table_names()).issuperset(
        {"tools", "tool_responses", "tool_calls", "tool_results"}
    )

    responses = list(db["responses"].rows)
    assert len(responses) == 2
    first_response, second_response = responses

    tools = list(db["tools"].rows)
    assert len(tools) == 1
    assert tools[0]["name"] == "multiply"
    assert tools[0]["description"] == "Multiply two numbers."
    assert tools[0]["plugin"] is None

    tool_results = list(db["tool_results"].rows)
    tool_calls = list(db["tool_calls"].rows)

    assert len(tool_calls) == 1
    assert tool_calls[0]["response_id"] == first_response["id"]
    assert tool_calls[0]["name"] == "multiply"
    assert tool_calls[0]["arguments"] == '{"a": 1231, "b": 2331}'

    assert len(tool_results) == 1
    assert tool_results[0]["response_id"] == second_response["id"]
    assert tool_results[0]["output"] == "2869461"
    assert tool_results[0]["tool_call_id"] == tool_calls[0]["tool_call_id"]


@pytest.mark.vcr
def test_tool_use_chain_of_two_calls(vcr):
    model = llm.get_model("gpt-4o-mini")

    def lookup_population(country: str) -> int:
        "Returns the current population of the specified fictional country"
        return 123124

    def can_have_dragons(population: int) -> bool:
        "Returns True if the specified population can have dragons, False otherwise"
        return population > 10000

    chain_response = model.chain(
        "Can the country of Crumpet have dragons? Answer with only YES or NO",
        tools=[lookup_population, can_have_dragons],
        stream=False,
        key=API_KEY,
    )

    output = chain_response.text()
    assert output == "YES"
    assert len(chain_response._responses) == 3

    first, second, third = chain_response._responses
    assert first.tool_calls()[0].arguments == {"country": "Crumpet"}
    assert first.prompt.tool_results == []
    assert second.prompt.tool_results[0].output == "123124"
    assert second.tool_calls()[0].arguments == {"population": 123124}
    assert third.prompt.tool_results[0].output == "true"
    assert third.tool_calls() == []


def test_tool_use_async_tool_function():
    async def hello():
        return "world"

    model = llm.get_model("echo")
    chain_response = model.chain(
        json.dumps({"tool_calls": [{"name": "hello"}]}), tools=[hello]
    )
    output = chain_response.text()
    # That's two JSON objects separated by '\n}{\n'
    bits = output.split("\n}{\n")
    assert len(bits) == 2
    objects = [json.loads(bits[0] + "}"), json.loads("{" + bits[1])]
    assert objects == [
        {"prompt": "", "system": "", "attachments": [], "stream": True, "previous": []},
        {
            "prompt": "",
            "system": "",
            "attachments": [],
            "stream": True,
            "previous": [{"prompt": '{"tool_calls": [{"name": "hello"}]}'}],
            "tool_results": [
                {"name": "hello", "output": "world", "tool_call_id": None}
            ],
        },
    ]


@pytest.mark.asyncio
async def test_async_tools_run_tools_in_parallel():
    start_timestamps = []

    start_ns = time.monotonic_ns()

    async def hello():
        start_timestamps.append(("hello", time.monotonic_ns() - start_ns))
        await asyncio.sleep(0.2)
        return "world"

    async def hello2():
        start_timestamps.append(("hello2", time.monotonic_ns() - start_ns))
        await asyncio.sleep(0.2)
        return "world2"

    model = llm.get_async_model("echo")
    chain_response = model.chain(
        json.dumps({"tool_calls": [{"name": "hello"}, {"name": "hello2"}]}),
        tools=[hello, hello2],
    )
    output = await chain_response.text()
    # That's two JSON objects separated by '\n}{\n'
    bits = output.split("\n}{\n")
    assert len(bits) == 2
    objects = [json.loads(bits[0] + "}"), json.loads("{" + bits[1])]
    assert objects == [
        {"prompt": "", "system": "", "attachments": [], "stream": True, "previous": []},
        {
            "prompt": "",
            "system": "",
            "attachments": [],
            "stream": True,
            "previous": [
                {"prompt": '{"tool_calls": [{"name": "hello"}, {"name": "hello2"}]}'}
            ],
            "tool_results": [
                {"name": "hello", "output": "world", "tool_call_id": None},
                {"name": "hello2", "output": "world2", "tool_call_id": None},
            ],
        },
    ]
    delta_ns = start_timestamps[1][1] - start_timestamps[0][1]
    # They should have run in parallel so it should be less than 0.02s difference
    assert delta_ns < (100_000_000 * 0.2)


@pytest.mark.asyncio
async def test_async_toolbox():
    class Tools(llm.Toolbox):
        async def go(self):
            return "This was async"

    model = llm.get_async_model("echo")
    chain_response = model.chain(
        json.dumps({"tool_calls": [{"name": "Tools_go"}]}),
        tools=[Tools()],
    )
    output = await chain_response.text()
    assert '"output": "This was async"' in output


@pytest.mark.vcr
def test_conversation_with_tools(vcr):
    import llm

    def add(a: int, b: int) -> int:
        return a + b

    def multiply(a: int, b: int) -> int:
        return a * b

    model = llm.get_model("echo")
    conversation = model.conversation(tools=[add, multiply])

    output1 = conversation.chain(
        json.dumps(
            {"tool_calls": [{"name": "multiply", "arguments": {"a": 5324, "b": 23233}}]}
        )
    ).text()
    assert "123692492" in output1
    output2 = conversation.chain(
        json.dumps(
            {
                "tool_calls": [
                    {"name": "add", "arguments": {"a": 841758375, "b": 123123}}
                ]
            }
        )
    ).text()
    assert "841881498" in output2


def test_default_tool_llm_version():
    runner = CliRunner()
    result = runner.invoke(
        cli.cli,
        [
            "-m",
            "echo",
            "-T",
            "llm_version",
            json.dumps({"tool_calls": [{"name": "llm_version"}]}),
        ],
    )
    assert result.exit_code == 0
    assert '"output": "{}"'.format(version("llm")) in result.output


def test_functions_tool_locals():
    # https://github.com/simonw/llm/issues/1107
    runner = CliRunner()
    result = runner.invoke(
        cli.cli,
        [
            "-m",
            "echo",
            "--functions",
            "my_locals = locals",
            "-T",
            "llm_version",
            json.dumps({"tool_calls": [{"name": "locals"}]}),
        ],
    )
    assert result.exit_code == 0


def test_default_tool_llm_time():
    runner = CliRunner()
    result = runner.invoke(
        cli.cli,
        [
            "-m",
            "echo",
            "-T",
            "llm_time",
            json.dumps({"tool_calls": [{"name": "llm_time"}]}),
        ],
    )
    assert result.exit_code == 0
    assert "timezone_offset" in result.output

    # Test it by calling it directly
    info = llm_time()
    assert set(info.keys()) == {
        "timezone_offset",
        "utc_time_iso",
        "local_time",
        "local_timezone",
        "utc_time",
        "is_dst",
    }


def test_incorrect_tool_usage():
    model = llm.get_model("echo")

    def simple(name: str):
        return name

    captured_before_call = []
    captured_after_call = []

    def before_call(*args):
        captured_before_call.append(args)

    def after_call(*args):
        captured_after_call.append(args)

    chain_response = model.chain(
        json.dumps({"tool_calls": [{"name": "bad_tool"}]}),
        tools=[simple],
        before_call=before_call,
        after_call=after_call,
    )
    output = chain_response.text()
    assert 'Error: tool \\"bad_tool\\" does not exist' in output
<<<<<<< HEAD
    assert captured_before_call == [
        (None, llm.ToolCall(name="bad_tool", arguments={}, tool_call_id=None))
    ]
    # This comparison is harder because of the KeyError exception:
    assert len(captured_after_call) == 1
    assert captured_after_call[0][0] is None
    assert captured_after_call[0][1] == llm.ToolCall(
        name="bad_tool", arguments={}, tool_call_id=None
    )
    assert isinstance(captured_after_call[0][2], llm.ToolResult)
    assert captured_after_call[0][2].name == "bad_tool"
    assert captured_after_call[0][2].output == 'Error: tool "bad_tool" does not exist'
    assert captured_after_call[0][2].tool_call_id is None
    assert isinstance(captured_after_call[0][2].exception, KeyError)


@pytest.mark.asyncio
async def test_incorrect_tool_usage_asyncio():
    def sync_function():
        return "sync"

    async def async_function():
        return "async"

    model = llm.get_async_model("echo")
    captured_before_call = []
    captured_after_call = []

    def before_call(*args):
        captured_before_call.append(args)

    def after_call(*args):
        captured_after_call.append(args)

    chain_response = model.chain(
        json.dumps(
            {
                "tool_calls": [
                    {"name": "sync_function"},
                    {"name": "async_function"},
                    {"name": "bad_tool"},
                ]
            }
        ),
        tools=[sync_function, async_function],
        before_call=before_call,
        after_call=after_call,
    )
    output = await chain_response.text()
    assert captured_before_call == [
        (
            llm.Tool(
                name="sync_function",
                description=None,
                input_schema={"properties": {}, "type": "object"},
                implementation=sync_function,
                plugin=None,
            ),
            llm.ToolCall(name="sync_function", arguments={}, tool_call_id=None),
        ),
        (
            llm.Tool(
                name="async_function",
                description=None,
                input_schema={"properties": {}, "type": "object"},
                implementation=async_function,
                plugin=None,
            ),
            llm.ToolCall(name="async_function", arguments={}, tool_call_id=None),
        ),
    ]
=======


def test_tool_returning_attachment():
    model = llm.get_model("echo")

    def return_attachment() -> llm.Attachment:
        return llm.ToolOutput(
            "Output",
            attachments=[
                llm.Attachment(
                    content=b"This is a test attachment",
                    type="image/png",
                )
            ],
        )

    chain_response = model.chain(
        json.dumps({"tool_calls": [{"name": "return_attachment"}]}),
        tools=[return_attachment],
    )
    output = chain_response.text()
    assert '"type": "image/png"' in output
    assert '"output": "Output"' in output


@pytest.mark.asyncio
async def test_async_tool_returning_attachment():
    model = llm.get_async_model("echo")

    async def return_attachment() -> llm.Attachment:
        return llm.ToolOutput(
            "Output",
            attachments=[
                llm.Attachment(
                    content=b"This is a test attachment",
                    type="image/png",
                )
            ],
        )

    chain_response = model.chain(
        json.dumps({"tool_calls": [{"name": "return_attachment"}]}),
        tools=[return_attachment],
    )
    output = await chain_response.text()
    assert '"type": "image/png"' in output
    assert '"output": "Output"' in output


def test_tool_conversation_settings():
    model = llm.get_model("echo")
    before_collected = []
    after_collected = []

    def before(*args):
        before_collected.append(args)

    def after(*args):
        after_collected.append(args)

    conversation = model.conversation(
        tools=[llm_time], before_call=before, after_call=after
    )
    # Run two things
    conversation.chain(json.dumps({"tool_calls": [{"name": "llm_time"}]})).text()
    conversation.chain(json.dumps({"tool_calls": [{"name": "llm_time"}]})).text()
    assert len(before_collected) == 2
    assert len(after_collected) == 2


@pytest.mark.asyncio
async def test_tool_conversation_settings_async():
    model = llm.get_async_model("echo")
    before_collected = []
    after_collected = []

    async def before(*args):
        before_collected.append(args)

    async def after(*args):
        after_collected.append(args)

    conversation = model.conversation(
        tools=[llm_time], before_call=before, after_call=after
    )
    await conversation.chain(json.dumps({"tool_calls": [{"name": "llm_time"}]})).text()
    await conversation.chain(json.dumps({"tool_calls": [{"name": "llm_time"}]})).text()
    assert len(before_collected) == 2
    assert len(after_collected) == 2
>>>>>>> e6dcd414
<|MERGE_RESOLUTION|>--- conflicted
+++ resolved
@@ -307,7 +307,6 @@
     )
     output = chain_response.text()
     assert 'Error: tool \\"bad_tool\\" does not exist' in output
-<<<<<<< HEAD
     assert captured_before_call == [
         (None, llm.ToolCall(name="bad_tool", arguments={}, tool_call_id=None))
     ]
@@ -379,7 +378,6 @@
             llm.ToolCall(name="async_function", arguments={}, tool_call_id=None),
         ),
     ]
-=======
 
 
 def test_tool_returning_attachment():
@@ -468,5 +466,4 @@
     await conversation.chain(json.dumps({"tool_calls": [{"name": "llm_time"}]})).text()
     await conversation.chain(json.dumps({"tool_calls": [{"name": "llm_time"}]})).text()
     assert len(before_collected) == 2
-    assert len(after_collected) == 2
->>>>>>> e6dcd414
+    assert len(after_collected) == 2