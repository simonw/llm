from click.testing import CliRunner
import json
import llm.cli
from unittest.mock import ANY
import pytest
import sys
import sqlite_utils
<<<<<<< HEAD
import json
=======
import textwrap
>>>>>>> 9dace69a


@pytest.mark.xfail(sys.platform == "win32", reason="Expected to fail on Windows")
def test_chat_basic(mock_model, logs_db):
    runner = CliRunner()
    mock_model.enqueue(["one world"])
    mock_model.enqueue(["one again"])
    result = runner.invoke(
        llm.cli.cli,
        ["chat", "-m", "mock"],
        input="Hi\nHi two\nquit\n",
        catch_exceptions=False,
    )
    assert result.exit_code == 0
    assert result.output == (
        "Chatting with mock"
        "\nType 'exit' or 'quit' to exit"
        "\nType '!multi' to enter multiple lines, then '!end' to finish"
        "\nType '!edit' to open your default editor and modify the prompt"
        "\nType '!fragment <my_fragment> [<another_fragment> ...]' to insert one or more fragments"
        "\n> Hi"
        "\none world"
        "\n> Hi two"
        "\none again"
        "\n> quit"
        "\n"
    )
    # Should have logged
    conversations = list(logs_db["conversations"].rows)
    assert conversations[0] == {
        "id": ANY,
        "name": "Hi",
        "model": "mock",
    }
    conversation_id = conversations[0]["id"]
    responses = list(logs_db["responses"].rows)
    assert responses == [
        {
            "id": ANY,
            "model": "mock",
            "prompt": "Hi",
            "system": None,
            "prompt_json": None,
            "options_json": "{}",
            "response": "one world",
            "response_json": None,
            "conversation_id": conversation_id,
            "duration_ms": ANY,
            "datetime_utc": ANY,
            "input_tokens": 1,
            "output_tokens": 1,
            "token_details": None,
            "schema_id": None,
        },
        {
            "id": ANY,
            "model": "mock",
            "prompt": "Hi two",
            "system": None,
            "prompt_json": None,
            "options_json": "{}",
            "response": "one again",
            "response_json": None,
            "conversation_id": conversation_id,
            "duration_ms": ANY,
            "datetime_utc": ANY,
            "input_tokens": 2,
            "output_tokens": 1,
            "token_details": None,
            "schema_id": None,
        },
    ]
    # Now continue that conversation
    mock_model.enqueue(["continued"])
    result2 = runner.invoke(
        llm.cli.cli,
        ["chat", "-m", "mock", "-c"],
        input="Continue\nquit\n",
        catch_exceptions=False,
    )
    assert result2.exit_code == 0
    assert result2.output == (
        "Chatting with mock"
        "\nType 'exit' or 'quit' to exit"
        "\nType '!multi' to enter multiple lines, then '!end' to finish"
        "\nType '!edit' to open your default editor and modify the prompt"
        "\nType '!fragment <my_fragment> [<another_fragment> ...]' to insert one or more fragments"
        "\n> Continue"
        "\ncontinued"
        "\n> quit"
        "\n"
    )
    new_responses = list(
        logs_db.query(
            "select * from responses where id not in ({})".format(
                ", ".join("?" for _ in responses)
            ),
            [r["id"] for r in responses],
        )
    )
    assert new_responses == [
        {
            "id": ANY,
            "model": "mock",
            "prompt": "Continue",
            "system": None,
            "prompt_json": None,
            "options_json": "{}",
            "response": "continued",
            "response_json": None,
            "conversation_id": conversation_id,
            "duration_ms": ANY,
            "datetime_utc": ANY,
            "input_tokens": 1,
            "output_tokens": 1,
            "token_details": None,
            "schema_id": None,
        }
    ]


@pytest.mark.xfail(sys.platform == "win32", reason="Expected to fail on Windows")
def test_chat_system(mock_model, logs_db):
    runner = CliRunner()
    mock_model.enqueue(["I am mean"])
    result = runner.invoke(
        llm.cli.cli,
        ["chat", "-m", "mock", "--system", "You are mean"],
        input="Hi\nquit\n",
    )
    assert result.exit_code == 0
    assert result.output == (
        "Chatting with mock"
        "\nType 'exit' or 'quit' to exit"
        "\nType '!multi' to enter multiple lines, then '!end' to finish"
        "\nType '!edit' to open your default editor and modify the prompt"
        "\nType '!fragment <my_fragment> [<another_fragment> ...]' to insert one or more fragments"
        "\n> Hi"
        "\nI am mean"
        "\n> quit"
        "\n"
    )
    responses = list(logs_db["responses"].rows)
    assert responses == [
        {
            "id": ANY,
            "model": "mock",
            "prompt": "Hi",
            "system": "You are mean",
            "prompt_json": None,
            "options_json": "{}",
            "response": "I am mean",
            "response_json": None,
            "conversation_id": ANY,
            "duration_ms": ANY,
            "datetime_utc": ANY,
            "input_tokens": 1,
            "output_tokens": 1,
            "token_details": None,
            "schema_id": None,
        }
    ]


@pytest.mark.xfail(sys.platform == "win32", reason="Expected to fail on Windows")
def test_chat_options(mock_model, logs_db, user_path):
    options_path = user_path / "model_options.json"
    options_path.write_text(json.dumps({"mock": {"max_tokens": "5"}}), "utf-8")
    
    runner = CliRunner()
    mock_model.enqueue(["Default options response"])
    result = runner.invoke(
        llm.cli.cli,
        ["chat", "-m", "mock"],
        input="Hi\nquit\n",
    )
    assert result.exit_code == 0
    mock_model.enqueue(["Override options response"])
    result = runner.invoke(
        llm.cli.cli,
        ["chat", "-m", "mock", "--option", "max_tokens", "10"],
        input="Hi with override\nquit\n",
    )
    assert result.exit_code == 0
    responses = list(logs_db["responses"].rows)
    assert responses == [
        {
            "id": ANY,
            "model": "mock",
            "prompt": "Hi",
            "system": None,
            "prompt_json": None,
            "options_json": '{"max_tokens": 5}',
            "response": "Default options response",
            "response_json": None,
            "conversation_id": ANY,
            "duration_ms": ANY,
            "datetime_utc": ANY,
            "input_tokens": 1,
            "output_tokens": 1,
            "token_details": None,
            "schema_id": None,
        },
        {
            "id": ANY,
            "model": "mock",
            "prompt": "Hi with override",
            "system": None,
            "prompt_json": None,
            "options_json": '{"max_tokens": 10}',
            "response": "Override options response",
            "response_json": None,
            "conversation_id": ANY,
            "duration_ms": ANY,
            "datetime_utc": ANY,
            "input_tokens": 3,
            "output_tokens": 1,
            "token_details": None,
            "schema_id": None,
        }
    ]


@pytest.mark.xfail(sys.platform == "win32", reason="Expected to fail on Windows")
@pytest.mark.parametrize(
    "input,expected",
    (
        (
            "Hi\n!multi\nthis is multiple lines\nuntil the !end\n!end\nquit\n",
            [
                {"prompt": "Hi", "response": "One\n"},
                {
                    "prompt": "this is multiple lines\nuntil the !end",
                    "response": "Two\n",
                },
            ],
        ),
        # quit should not work within !multi
        (
            "!multi\nthis is multiple lines\nquit\nuntil the !end\n!end\nquit\n",
            [
                {
                    "prompt": "this is multiple lines\nquit\nuntil the !end",
                    "response": "One\n",
                }
            ],
        ),
        # Try custom delimiter
        (
            "!multi abc\nCustom delimiter\n!end\n!end 123\n!end abc\nquit\n",
            [{"prompt": "Custom delimiter\n!end\n!end 123", "response": "One\n"}],
        ),
    ),
)
def test_chat_multi(mock_model, logs_db, input, expected):
    runner = CliRunner()
    mock_model.enqueue(["One\n"])
    mock_model.enqueue(["Two\n"])
    mock_model.enqueue(["Three\n"])
    result = runner.invoke(
        llm.cli.cli, ["chat", "-m", "mock", "--option", "max_tokens", "10"], input=input
    )
    assert result.exit_code == 0
    rows = list(logs_db["responses"].rows_where(select="prompt, response"))
    assert rows == expected


@pytest.mark.parametrize("custom_database_path", (False, True))
def test_llm_chat_creates_log_database(tmpdir, monkeypatch, custom_database_path):
    user_path = tmpdir / "user"
    custom_db_path = tmpdir / "custom_log.db"
    monkeypatch.setenv("LLM_USER_PATH", str(user_path))
    runner = CliRunner()
    args = ["chat", "-m", "mock"]
    if custom_database_path:
        args.extend(["--database", str(custom_db_path)])
    result = runner.invoke(
        llm.cli.cli,
        args,
        catch_exceptions=False,
        input="Hi\nHi two\nquit\n",
    )
    assert result.exit_code == 0
    # Should have created user_path and put a logs.db in it
    if custom_database_path:
        assert custom_db_path.exists()
        db_path = str(custom_db_path)
    else:
        assert (user_path / "logs.db").exists()
        db_path = str(user_path / "logs.db")
    assert sqlite_utils.Database(db_path)["responses"].count == 2


@pytest.mark.xfail(sys.platform == "win32", reason="Expected to fail on Windows")
def test_chat_tools(logs_db):
    runner = CliRunner()
    functions = textwrap.dedent(
        """
    def upper(text: str) -> str:
        "Convert text to upper case"
        return text.upper()                         
    """
    )
    result = runner.invoke(
        llm.cli.cli,
        ["chat", "-m", "echo", "--functions", functions],
        input="\n".join(
            [
                json.dumps(
                    {
                        "prompt": "Convert hello to uppercase",
                        "tool_calls": [
                            {"name": "upper", "arguments": {"text": "hello"}}
                        ],
                    }
                ),
                "quit",
            ]
        ),
        catch_exceptions=False,
    )
    assert result.exit_code == 0
    assert result.output == (
        "Chatting with echo\n"
        "Type 'exit' or 'quit' to exit\n"
        "Type '!multi' to enter multiple lines, then '!end' to finish\n"
        "Type '!edit' to open your default editor and modify the prompt\n"
        "Type '!fragment <my_fragment> [<another_fragment> ...]' to insert one or more fragments\n"
        '> {"prompt": "Convert hello to uppercase", "tool_calls": [{"name": "upper", '
        '"arguments": {"text": "hello"}}]}\n'
        "{\n"
        '  "prompt": "Convert hello to uppercase",\n'
        '  "system": "",\n'
        '  "attachments": [],\n'
        '  "stream": true,\n'
        '  "previous": []\n'
        "}{\n"
        '  "prompt": "",\n'
        '  "system": "",\n'
        '  "attachments": [],\n'
        '  "stream": true,\n'
        '  "previous": [\n'
        "    {\n"
        '      "prompt": "{\\"prompt\\": \\"Convert hello to uppercase\\", '
        '\\"tool_calls\\": [{\\"name\\": \\"upper\\", \\"arguments\\": {\\"text\\": '
        '\\"hello\\"}}]}"\n'
        "    }\n"
        "  ],\n"
        '  "tool_results": [\n'
        "    {\n"
        '      "name": "upper",\n'
        '      "output": "HELLO",\n'
        '      "tool_call_id": null\n'
        "    }\n"
        "  ]\n"
        "}\n"
        "> quit\n"
    )<|MERGE_RESOLUTION|>--- conflicted
+++ resolved
@@ -5,11 +5,8 @@
 import pytest
 import sys
 import sqlite_utils
-<<<<<<< HEAD
 import json
-=======
 import textwrap
->>>>>>> 9dace69a
 
 
 @pytest.mark.xfail(sys.platform == "win32", reason="Expected to fail on Windows")
